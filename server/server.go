--- conflicted
+++ resolved
@@ -684,7 +684,6 @@
 	return s.listener.Addr()
 }
 
-<<<<<<< HEAD
 // GetListenEndpoint will return a string of the form host:port suitable for
 // a connect. Will return nil if the server is not ready to accept client
 // connections.
@@ -707,11 +706,11 @@
 	// Return the opts's Host and Port. Note that the Port may be set
 	// when the listener is started, due to the use of RANDOM_PORT
 	return net.JoinHostPort(host, strconv.Itoa(s.opts.Port))
-=======
+}
+
 // Server's ID
 func (s *Server) Id() string {
 	s.mu.Lock()
 	defer s.mu.Unlock()
 	return s.info.ID
->>>>>>> 8393c3c9
 }