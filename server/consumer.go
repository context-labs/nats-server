// Copyright 2019-2022 The NATS Authors
// Licensed under the Apache License, Version 2.0 (the "License");
// you may not use this file except in compliance with the License.
// You may obtain a copy of the License at
//
// http://www.apache.org/licenses/LICENSE-2.0
//
// Unless required by applicable law or agreed to in writing, software
// distributed under the License is distributed on an "AS IS" BASIS,
// WITHOUT WARRANTIES OR CONDITIONS OF ANY KIND, either express or implied.
// See the License for the specific language governing permissions and
// limitations under the License.

package server

import (
	"bytes"
	"encoding/binary"
	"encoding/json"
	"errors"
	"fmt"
	"math/rand"
	"reflect"
	"sort"
	"strconv"
	"strings"
	"sync"
	"sync/atomic"
	"time"

	"github.com/nats-io/nuid"
	"golang.org/x/time/rate"
)

// Headers sent with Request Timeout
const (
	JSPullRequestPendingMsgs  = "Nats-Pending-Messages"
	JSPullRequestPendingBytes = "Nats-Pending-Bytes"
)

// Headers sent when batch size was completed, but there were remaining bytes.
const JsPullRequestRemainingBytesT = "NATS/1.0 409 Batch Completed\r\n%s: %d\r\n%s: %d\r\n\r\n"

type ConsumerInfo struct {
	Stream         string          `json:"stream_name"`
	Name           string          `json:"name"`
	Created        time.Time       `json:"created"`
	Config         *ConsumerConfig `json:"config,omitempty"`
	Delivered      SequenceInfo    `json:"delivered"`
	AckFloor       SequenceInfo    `json:"ack_floor"`
	NumAckPending  int             `json:"num_ack_pending"`
	NumRedelivered int             `json:"num_redelivered"`
	NumWaiting     int             `json:"num_waiting"`
	NumPending     uint64          `json:"num_pending"`
	Cluster        *ClusterInfo    `json:"cluster,omitempty"`
	PushBound      bool            `json:"push_bound,omitempty"`
}

type ConsumerConfig struct {
	// Durable is deprecated. All consumers should have names, picked by clients.
	Durable         string          `json:"durable_name,omitempty"`
	Name            string          `json:"name,omitempty"`
	Description     string          `json:"description,omitempty"`
	DeliverPolicy   DeliverPolicy   `json:"deliver_policy"`
	OptStartSeq     uint64          `json:"opt_start_seq,omitempty"`
	OptStartTime    *time.Time      `json:"opt_start_time,omitempty"`
	AckPolicy       AckPolicy       `json:"ack_policy"`
	AckWait         time.Duration   `json:"ack_wait,omitempty"`
	MaxDeliver      int             `json:"max_deliver,omitempty"`
	BackOff         []time.Duration `json:"backoff,omitempty"`
	FilterSubject   string          `json:"filter_subject,omitempty"`
	FilterSubjects  []string        `json:"filter_subjects,omitempty"`
	ReplayPolicy    ReplayPolicy    `json:"replay_policy"`
	RateLimit       uint64          `json:"rate_limit_bps,omitempty"` // Bits per sec
	SampleFrequency string          `json:"sample_freq,omitempty"`
	MaxWaiting      int             `json:"max_waiting,omitempty"`
	MaxAckPending   int             `json:"max_ack_pending,omitempty"`
	Heartbeat       time.Duration   `json:"idle_heartbeat,omitempty"`
	FlowControl     bool            `json:"flow_control,omitempty"`
	HeadersOnly     bool            `json:"headers_only,omitempty"`

	// Pull based options.
	MaxRequestBatch    int           `json:"max_batch,omitempty"`
	MaxRequestExpires  time.Duration `json:"max_expires,omitempty"`
	MaxRequestMaxBytes int           `json:"max_bytes,omitempty"`

	// Push based consumers.
	DeliverSubject string `json:"deliver_subject,omitempty"`
	DeliverGroup   string `json:"deliver_group,omitempty"`

	// Ephemeral inactivity threshold.
	InactiveThreshold time.Duration `json:"inactive_threshold,omitempty"`

	// Generally inherited by parent stream and other markers, now can be configured directly.
	Replicas int `json:"num_replicas"`
	// Force memory storage.
	MemoryStorage bool `json:"mem_storage,omitempty"`

	// Don't add to general clients.
	Direct bool `json:"direct,omitempty"`

	// Metadata is additional metadata for the Consumer.
	Metadata map[string]string `json:"metadata,omitempty"`
}

// SequenceInfo has both the consumer and the stream sequence and last activity.
type SequenceInfo struct {
	Consumer uint64     `json:"consumer_seq"`
	Stream   uint64     `json:"stream_seq"`
	Last     *time.Time `json:"last_active,omitempty"`
}

type CreateConsumerRequest struct {
	Stream string         `json:"stream_name"`
	Config ConsumerConfig `json:"config"`
}

// ConsumerNakOptions is for optional NAK values, e.g. delay.
type ConsumerNakOptions struct {
	Delay time.Duration `json:"delay"`
}

// DeliverPolicy determines how the consumer should select the first message to deliver.
type DeliverPolicy int

const (
	// DeliverAll will be the default so can be omitted from the request.
	DeliverAll DeliverPolicy = iota
	// DeliverLast will start the consumer with the last sequence received.
	DeliverLast
	// DeliverNew will only deliver new messages that are sent after the consumer is created.
	DeliverNew
	// DeliverByStartSequence will look for a defined starting sequence to start.
	DeliverByStartSequence
	// DeliverByStartTime will select the first messsage with a timestamp >= to StartTime.
	DeliverByStartTime
	// DeliverLastPerSubject will start the consumer with the last message for all subjects received.
	DeliverLastPerSubject
)

func (dp DeliverPolicy) String() string {
	switch dp {
	case DeliverAll:
		return "all"
	case DeliverLast:
		return "last"
	case DeliverNew:
		return "new"
	case DeliverByStartSequence:
		return "by_start_sequence"
	case DeliverByStartTime:
		return "by_start_time"
	case DeliverLastPerSubject:
		return "last_per_subject"
	default:
		return "undefined"
	}
}

// AckPolicy determines how the consumer should acknowledge delivered messages.
type AckPolicy int

const (
	// AckNone requires no acks for delivered messages.
	AckNone AckPolicy = iota
	// AckAll when acking a sequence number, this implicitly acks all sequences below this one as well.
	AckAll
	// AckExplicit requires ack or nack for all messages.
	AckExplicit
)

func (a AckPolicy) String() string {
	switch a {
	case AckNone:
		return "none"
	case AckAll:
		return "all"
	default:
		return "explicit"
	}
}

// ReplayPolicy determines how the consumer should replay messages it already has queued in the stream.
type ReplayPolicy int

const (
	// ReplayInstant will replay messages as fast as possible.
	ReplayInstant ReplayPolicy = iota
	// ReplayOriginal will maintain the same timing as the messages were received.
	ReplayOriginal
)

func (r ReplayPolicy) String() string {
	switch r {
	case ReplayInstant:
		return "instant"
	default:
		return "original"
	}
}

// OK
const OK = "+OK"

// Ack responses. Note that a nil or no payload is same as AckAck
var (
	// Ack
	AckAck = []byte("+ACK") // nil or no payload to ack subject also means ACK
	AckOK  = []byte(OK)     // deprecated but +OK meant ack as well.

	// Nack
	AckNak = []byte("-NAK")
	// Progress indicator
	AckProgress = []byte("+WPI")
	// Ack + Deliver the next message(s).
	AckNext = []byte("+NXT")
	// Terminate delivery of the message.
	AckTerm = []byte("+TERM")
)

// Calculate accurate replicas for the consumer config with the parent stream config.
func (consCfg ConsumerConfig) replicas(strCfg *StreamConfig) int {
	if consCfg.Replicas == 0 {
		if !isDurableConsumer(&consCfg) && strCfg.Retention == LimitsPolicy {
			return 1
		}
		return strCfg.Replicas
	} else {
		return consCfg.Replicas
	}
}

// Consumer is a jetstream consumer.
type consumer struct {
	// Atomic used to notify that we want to process an ack.
	// This will be checked in checkPending to abort processing
	// and let ack be processed in priority.
	awl               int64
	mu                sync.RWMutex
	js                *jetStream
	mset              *stream
	acc               *Account
	srv               *Server
	client            *client
	sysc              *client
	sid               int
	name              string
	stream            string
	sseq              uint64         // next stream sequence
	subjf             subjectFilters // subject filters and their sequences
	dseq              uint64         // delivered consumer sequence
	adflr             uint64         // ack delivery floor
	asflr             uint64         // ack store floor
	npc               int64          // Num Pending Count
	npf               uint64         // Num Pending Floor Sequence
	dsubj             string
	qgroup            string
	lss               *lastSeqSkipList
	rlimit            *rate.Limiter
	reqSub            *subscription
	ackSub            *subscription
	ackReplyT         string
	ackSubj           string
	nextMsgSubj       string
	maxp              int
	pblimit           int
	maxpb             int
	pbytes            int
	fcsz              int
	fcid              string
	fcSub             *subscription
	outq              *jsOutQ
	pending           map[uint64]*Pending
	ptmr              *time.Timer
	rdq               []uint64
	rdqi              map[uint64]struct{}
	rdc               map[uint64]uint64
	maxdc             uint64
	waiting           *waitQueue
	cfg               ConsumerConfig
	ici               *ConsumerInfo
	store             ConsumerStore
	active            bool
	replay            bool
	dtmr              *time.Timer
	gwdtmr            *time.Timer
	dthresh           time.Duration
	mch               chan struct{}
	qch               chan struct{}
	inch              chan bool
	sfreq             int32
	ackEventT         string
	nakEventT         string
	deliveryExcEventT string
	created           time.Time
	ldt               time.Time
	lat               time.Time
	closed            bool

	// Clustered.
	ca        *consumerAssignment
	node      RaftNode
	infoSub   *subscription
	lqsent    time.Time
	prm       map[string]struct{}
	prOk      bool
	uch       chan struct{}
	retention RetentionPolicy
	inMonitor bool

	// R>1 proposals
	pch   chan struct{}
	phead *proposal
	ptail *proposal

	// Ack queue
	ackMsgs *ipQueue[*jsAckMsg]

	// for stream signaling when multiple filters are set.
	sigSubs []*subscription
}

// A single subject filter.
type subjectFilter struct {
	subject     string
	nextSeq     uint64
	currentSeq  uint64
	pmsg        *jsPubMsg
	err         error
	hasWildcard bool
}

type subjectFilters []*subjectFilter

// subjects is a helper function used for updating consumers.
// It is not used and should not be used in hotpath.
func (s subjectFilters) subjects() []string {
	subjects := make([]string, 0, len(s))
	for _, filter := range s {
		subjects = append(subjects, filter.subject)
	}
	return subjects
}

type proposal struct {
	data []byte
	next *proposal
}

const (
	// JsAckWaitDefault is the default AckWait, only applicable on explicit ack policy consumers.
	JsAckWaitDefault = 30 * time.Second
	// JsDeleteWaitTimeDefault is the default amount of time we will wait for non-durable
	// consumers to be in an inactive state before deleting them.
	JsDeleteWaitTimeDefault = 5 * time.Second
	// JsFlowControlMaxPending specifies default pending bytes during flow control that can be
	// outstanding.
	JsFlowControlMaxPending = 32 * 1024 * 1024
	// JsDefaultMaxAckPending is set for consumers with explicit ack that do not set the max ack pending.
	JsDefaultMaxAckPending = 1000
)

// Helper function to set consumer config defaults from above.
func setConsumerConfigDefaults(config *ConsumerConfig, lim *JSLimitOpts, accLim *JetStreamAccountLimits) {
	// Set to default if not specified.
	if config.DeliverSubject == _EMPTY_ && config.MaxWaiting == 0 {
		config.MaxWaiting = JSWaitQueueDefaultMax
	}
	// Setup proper default for ack wait if we are in explicit ack mode.
	if config.AckWait == 0 && (config.AckPolicy == AckExplicit || config.AckPolicy == AckAll) {
		config.AckWait = JsAckWaitDefault
	}
	// Setup default of -1, meaning no limit for MaxDeliver.
	if config.MaxDeliver == 0 {
		config.MaxDeliver = -1
	}
	// If BackOff was specified that will override the AckWait and the MaxDeliver.
	if len(config.BackOff) > 0 {
		config.AckWait = config.BackOff[0]
	}
	// Set proper default for max ack pending if we are ack explicit and none has been set.
	if (config.AckPolicy == AckExplicit || config.AckPolicy == AckAll) && config.MaxAckPending == 0 {
		accPending := JsDefaultMaxAckPending
		if lim.MaxAckPending > 0 && lim.MaxAckPending < accPending {
			accPending = lim.MaxAckPending
		}
		if accLim.MaxAckPending > 0 && accLim.MaxAckPending < accPending {
			accPending = accLim.MaxAckPending
		}
		config.MaxAckPending = accPending
	}
	// if applicable set max request batch size
	if config.DeliverSubject == _EMPTY_ && config.MaxRequestBatch == 0 && lim.MaxRequestBatch > 0 {
		config.MaxRequestBatch = lim.MaxRequestBatch
	}
}

// Check the consumer config. If we are recovering don't check filter subjects.
func checkConsumerCfg(
	config *ConsumerConfig,
	srvLim *JSLimitOpts,
	cfg *StreamConfig,
	_ *Account,
	accLim *JetStreamAccountLimits,
	isRecovering bool,
) *ApiError {

	// Check if replicas is defined but exceeds parent stream.
	if config.Replicas > 0 && config.Replicas > cfg.Replicas {
		return NewJSConsumerReplicasExceedsStreamError()
	}
	// Check that it is not negative
	if config.Replicas < 0 {
		return NewJSReplicasCountCannotBeNegativeError()
	}
	// If the stream is interest or workqueue retention make sure the replicas
	// match that of the stream. This is REQUIRED for now.
	if cfg.Retention == InterestPolicy || cfg.Retention == WorkQueuePolicy {
		// Only error here if not recovering.
		// We handle recovering in a different spot to allow consumer to come up
		// if previous version allowed it to be created. We do not want it to not come up.
		if !isRecovering && config.Replicas != 0 && config.Replicas != cfg.Replicas {
			return NewJSConsumerReplicasShouldMatchStreamError()
		}
	}

	// Check if we have a BackOff defined that MaxDeliver is within range etc.
	if lbo := len(config.BackOff); lbo > 0 && config.MaxDeliver <= lbo {
		return NewJSConsumerMaxDeliverBackoffError()
	}

	if len(config.Description) > JSMaxDescriptionLen {
		return NewJSConsumerDescriptionTooLongError(JSMaxDescriptionLen)
	}

	// For now expect a literal subject if its not empty. Empty means work queue mode (pull mode).
	if config.DeliverSubject != _EMPTY_ {
		if !subjectIsLiteral(config.DeliverSubject) {
			return NewJSConsumerDeliverToWildcardsError()
		}
		if !IsValidSubject(config.DeliverSubject) {
			return NewJSConsumerInvalidDeliverSubjectError()
		}
		if deliveryFormsCycle(cfg, config.DeliverSubject) {
			return NewJSConsumerDeliverCycleError()
		}
		if config.MaxWaiting != 0 {
			return NewJSConsumerPushMaxWaitingError()
		}
		if config.MaxAckPending > 0 && config.AckPolicy == AckNone {
			return NewJSConsumerMaxPendingAckPolicyRequiredError()
		}
		if config.Heartbeat > 0 && config.Heartbeat < 100*time.Millisecond {
			return NewJSConsumerSmallHeartbeatError()
		}
	} else {
		// Pull mode with work queue retention from the stream requires an explicit ack.
		if config.AckPolicy == AckNone && cfg.Retention == WorkQueuePolicy {
			return NewJSConsumerPullRequiresAckError()
		}
		if config.RateLimit > 0 {
			return NewJSConsumerPullWithRateLimitError()
		}
		if config.MaxWaiting < 0 {
			return NewJSConsumerMaxWaitingNegativeError()
		}
		if config.Heartbeat > 0 {
			return NewJSConsumerHBRequiresPushError()
		}
		if config.FlowControl {
			return NewJSConsumerFCRequiresPushError()
		}
		if config.MaxRequestBatch < 0 {
			return NewJSConsumerMaxRequestBatchNegativeError()
		}
		if config.MaxRequestExpires != 0 && config.MaxRequestExpires < time.Millisecond {
			return NewJSConsumerMaxRequestExpiresToSmallError()
		}
		if srvLim.MaxRequestBatch > 0 && config.MaxRequestBatch > srvLim.MaxRequestBatch {
			return NewJSConsumerMaxRequestBatchExceededError(srvLim.MaxRequestBatch)
		}
	}
	if srvLim.MaxAckPending > 0 && config.MaxAckPending > srvLim.MaxAckPending {
		return NewJSConsumerMaxPendingAckExcessError(srvLim.MaxAckPending)
	}
	if accLim.MaxAckPending > 0 && config.MaxAckPending > accLim.MaxAckPending {
		return NewJSConsumerMaxPendingAckExcessError(accLim.MaxAckPending)
	}

	// Direct need to be non-mapped ephemerals.
	if config.Direct {
		if config.DeliverSubject == _EMPTY_ {
			return NewJSConsumerDirectRequiresPushError()
		}
		if isDurableConsumer(config) {
			return NewJSConsumerDirectRequiresEphemeralError()
		}
	}

	// Do not allow specifying both FilterSubject and FilterSubjects,
	// as that's probably unintentional without any difference from passing
	// all filters in FilterSubjects.
	if config.FilterSubject != _EMPTY_ && len(config.FilterSubjects) > 0 {
		return NewJSConsumerDuplicateFilterSubjectsError()
	}

	if config.FilterSubject != _EMPTY_ && !IsValidSubject(config.FilterSubject) {
		return NewJSStreamInvalidConfigError(ErrBadSubject)
	}

	// We treat FilterSubjects: []string{""} as a misconfig, so we validate against it.
	for _, filter := range config.FilterSubjects {
		if filter == _EMPTY_ {
			return NewJSConsumerEmptyFilterError()
		}
	}
	subjectFilters := gatherSubjectFilters(config.FilterSubject, config.FilterSubjects)

	// Check subject filters overlap.
	for outer, subject := range subjectFilters {
		if !IsValidSubject(subject) {
			return NewJSStreamInvalidConfigError(ErrBadSubject)
		}
		for inner, ssubject := range subjectFilters {
			if inner != outer && subjectIsSubsetMatch(subject, ssubject) {
				return NewJSConsumerOverlappingSubjectFiltersError()
			}
		}
	}

	// Helper function to formulate similar errors.
	badStart := func(dp, start string) error {
		return fmt.Errorf("consumer delivery policy is deliver %s, but optional start %s is also set", dp, start)
	}
	notSet := func(dp, notSet string) error {
		return fmt.Errorf("consumer delivery policy is deliver %s, but optional %s is not set", dp, notSet)
	}

	// Check on start position conflicts.
	switch config.DeliverPolicy {
	case DeliverAll:
		if config.OptStartSeq > 0 {
			return NewJSConsumerInvalidPolicyError(badStart("all", "sequence"))
		}
		if config.OptStartTime != nil {
			return NewJSConsumerInvalidPolicyError(badStart("all", "time"))
		}
	case DeliverLast:
		if config.OptStartSeq > 0 {
			return NewJSConsumerInvalidPolicyError(badStart("last", "sequence"))
		}
		if config.OptStartTime != nil {
			return NewJSConsumerInvalidPolicyError(badStart("last", "time"))
		}
	case DeliverLastPerSubject:
		if config.OptStartSeq > 0 {
			return NewJSConsumerInvalidPolicyError(badStart("last per subject", "sequence"))
		}
		if config.OptStartTime != nil {
			return NewJSConsumerInvalidPolicyError(badStart("last per subject", "time"))
		}
		if config.FilterSubject == _EMPTY_ && len(config.FilterSubjects) == 0 {
			return NewJSConsumerInvalidPolicyError(notSet("last per subject", "filter subject"))
		}
	case DeliverNew:
		if config.OptStartSeq > 0 {
			return NewJSConsumerInvalidPolicyError(badStart("new", "sequence"))
		}
		if config.OptStartTime != nil {
			return NewJSConsumerInvalidPolicyError(badStart("new", "time"))
		}
	case DeliverByStartSequence:
		if config.OptStartSeq == 0 {
			return NewJSConsumerInvalidPolicyError(notSet("by start sequence", "start sequence"))
		}
		if config.OptStartTime != nil {
			return NewJSConsumerInvalidPolicyError(badStart("by start sequence", "time"))
		}
	case DeliverByStartTime:
		if config.OptStartTime == nil {
			return NewJSConsumerInvalidPolicyError(notSet("by start time", "start time"))
		}
		if config.OptStartSeq != 0 {
			return NewJSConsumerInvalidPolicyError(badStart("by start time", "start sequence"))
		}
	}

	if config.SampleFrequency != _EMPTY_ {
		s := strings.TrimSuffix(config.SampleFrequency, "%")
		if sampleFreq, err := strconv.Atoi(s); err != nil || sampleFreq < 0 {
			return NewJSConsumerInvalidSamplingError(err)
		}
	}

	// We reject if flow control is set without heartbeats.
	if config.FlowControl && config.Heartbeat == 0 {
		return NewJSConsumerWithFlowControlNeedsHeartbeatsError()
	}

	if config.Durable != _EMPTY_ && config.Name != _EMPTY_ {
		if config.Name != config.Durable {
			return NewJSConsumerCreateDurableAndNameMismatchError()
		}
	}

	var metadataLen int
	for k, v := range config.Metadata {
		metadataLen += len(k) + len(v)
	}
	if metadataLen > JSMaxMetadataLen {
		return NewJSConsumerMetadataLengthError(fmt.Sprintf("%dKB", JSMaxMetadataLen/1024))
	}

	return nil
}

func (mset *stream) addConsumer(config *ConsumerConfig) (*consumer, error) {
	return mset.addConsumerWithAssignment(config, _EMPTY_, nil, false)
}

func (mset *stream) addConsumerWithAssignment(config *ConsumerConfig, oname string, ca *consumerAssignment, isRecovering bool) (*consumer, error) {
	mset.mu.RLock()
	s, jsa, tierName, cfg, acc := mset.srv, mset.jsa, mset.tier, mset.cfg, mset.acc
	retention := cfg.Retention
	mset.mu.RUnlock()

	// If we do not have the consumer currently assigned to us in cluster mode we will proceed but warn.
	// This can happen on startup with restored state where on meta replay we still do not have
	// the assignment. Running in single server mode this always returns true.
	if oname != _EMPTY_ && !jsa.consumerAssigned(mset.name(), oname) {
		s.Debugf("Consumer %q > %q does not seem to be assigned to this server", mset.name(), oname)
	}

	if config == nil {
		return nil, NewJSConsumerConfigRequiredError()
	}

	jsa.usageMu.RLock()
	selectedLimits, limitsFound := jsa.limits[tierName]
	jsa.usageMu.RUnlock()
	if !limitsFound {
		return nil, NewJSNoLimitsError()
	}

	srvLim := &s.getOpts().JetStreamLimits
	// Make sure we have sane defaults.
	setConsumerConfigDefaults(config, srvLim, &selectedLimits)

	if err := checkConsumerCfg(config, srvLim, &cfg, acc, &selectedLimits, isRecovering); err != nil {
		return nil, err
	}

	sampleFreq := 0
	if config.SampleFrequency != _EMPTY_ {
		// Can't fail as checkConsumerCfg checks correct format
		sampleFreq, _ = strconv.Atoi(strings.TrimSuffix(config.SampleFrequency, "%"))
	}

	// Grab the client, account and server reference.
	c := mset.client
	if c == nil {
		return nil, NewJSStreamInvalidError()
	}
	var accName string
	c.mu.Lock()
	s, a := c.srv, c.acc
	if a != nil {
		accName = a.Name
	}
	c.mu.Unlock()

	// Hold mset lock here.
	mset.mu.Lock()
	if mset.client == nil || mset.store == nil || mset.consumers == nil {
		mset.mu.Unlock()
		return nil, errors.New("invalid stream")
	}

	// If this one is durable and already exists, we let that be ok as long as only updating what should be allowed.
	var cName string
	if isDurableConsumer(config) {
		cName = config.Durable
	} else if config.Name != _EMPTY_ {
		cName = config.Name
	}
	if cName != _EMPTY_ {
		if eo, ok := mset.consumers[cName]; ok {
			mset.mu.Unlock()
			err := eo.updateConfig(config)
			if err == nil {
				return eo, nil
			}
			return nil, NewJSConsumerCreateError(err, Unless(err))
		}
	}

	// Check for any limits, if the config for the consumer sets a limit we check against that
	// but if not we use the value from account limits, if account limits is more restrictive
	// than stream config we prefer the account limits to handle cases where account limits are
	// updated during the lifecycle of the stream
	maxc := mset.cfg.MaxConsumers
	if maxc <= 0 || (selectedLimits.MaxConsumers > 0 && selectedLimits.MaxConsumers < maxc) {
		maxc = selectedLimits.MaxConsumers
	}
	if maxc > 0 && mset.numPublicConsumers() >= maxc {
		mset.mu.Unlock()
		return nil, NewJSMaximumConsumersLimitError()
	}

	// Check on stream type conflicts with WorkQueues.
	if mset.cfg.Retention == WorkQueuePolicy && !config.Direct {
		// Force explicit acks here.
		if config.AckPolicy != AckExplicit {
			mset.mu.Unlock()
			return nil, NewJSConsumerWQRequiresExplicitAckError()
		}

		subjects := gatherSubjectFilters(config.FilterSubject, config.FilterSubjects)
		if len(mset.consumers) > 0 {
			if len(subjects) == 0 {
				mset.mu.Unlock()
				return nil, NewJSConsumerWQMultipleUnfilteredError()
			} else if !mset.partitionUnique(subjects) {
				// Prior to v2.9.7, on a stream with WorkQueue policy, the servers
				// were not catching the error of having multiple consumers with
				// overlapping filter subjects depending on the scope, for instance
				// creating "foo.*.bar" and then "foo.>" was not detected, while
				// "foo.>" and then "foo.*.bar" would have been. Failing here
				// in recovery mode would leave the rejected consumer in a bad state,
				// so we will simply warn here, asking the user to remove this
				// consumer administratively. Otherwise, if this is the creation
				// of a new consumer, we will return the error.
				if isRecovering {
					s.Warnf("Consumer %q > %q has a filter subject that overlaps "+
						"with other consumers, which is not allowed for a stream "+
						"with WorkQueue policy, it should be administratively deleted",
						cfg.Name, cName)
				} else {
					// We have a partition but it is not unique amongst the others.
					mset.mu.Unlock()
					return nil, NewJSConsumerWQConsumerNotUniqueError()
				}
			}
		}
		if config.DeliverPolicy != DeliverAll {
			mset.mu.Unlock()
			return nil, NewJSConsumerWQConsumerNotDeliverAllError()
		}
	}

	// Set name, which will be durable name if set, otherwise we create one at random.
	o := &consumer{
		mset:      mset,
		js:        s.getJetStream(),
		acc:       a,
		srv:       s,
		client:    s.createInternalJetStreamClient(),
		sysc:      s.createInternalJetStreamClient(),
		cfg:       *config,
		dsubj:     config.DeliverSubject,
		outq:      mset.outq,
		active:    true,
		qch:       make(chan struct{}),
		uch:       make(chan struct{}, 1),
		mch:       make(chan struct{}, 1),
		sfreq:     int32(sampleFreq),
		maxdc:     uint64(config.MaxDeliver),
		maxp:      config.MaxAckPending,
		retention: retention,
		created:   time.Now().UTC(),
	}

	// Bind internal client to the user account.
	o.client.registerWithAccount(a)
	// Bind to the system account.
	o.sysc.registerWithAccount(s.SystemAccount())

	if isDurableConsumer(config) {
		if len(config.Durable) > JSMaxNameLen {
			mset.mu.Unlock()
			o.deleteWithoutAdvisory()
			return nil, NewJSConsumerNameTooLongError(JSMaxNameLen)
		}
		o.name = config.Durable
	} else if oname != _EMPTY_ {
		o.name = oname
	} else {
		if config.Name != _EMPTY_ {
			o.name = config.Name
		} else {
			// Legacy ephemeral auto-generated.
			for {
				o.name = createConsumerName()
				if _, ok := mset.consumers[o.name]; !ok {
					break
				}
			}
			config.Name = o.name
		}
	}
	// Create ackMsgs queue now that we have a consumer name
	o.ackMsgs = newIPQueue[*jsAckMsg](s, fmt.Sprintf("[ACC:%s] consumer '%s' on stream '%s' ackMsgs", accName, o.name, mset.cfg.Name))

	// Create our request waiting queue.
	if o.isPullMode() {
		o.waiting = newWaitQueue(config.MaxWaiting)
	}

	// already under lock, mset.Name() would deadlock
	o.stream = mset.cfg.Name
	o.ackEventT = JSMetricConsumerAckPre + "." + o.stream + "." + o.name
	o.nakEventT = JSAdvisoryConsumerMsgNakPre + "." + o.stream + "." + o.name
	o.deliveryExcEventT = JSAdvisoryConsumerMaxDeliveryExceedPre + "." + o.stream + "." + o.name

	if !isValidName(o.name) {
		mset.mu.Unlock()
		o.deleteWithoutAdvisory()
		return nil, NewJSConsumerBadDurableNameError()
	}

	// Setup our storage if not a direct consumer.
	if !config.Direct {
		store, err := mset.store.ConsumerStore(o.name, config)
		if err != nil {
			mset.mu.Unlock()
			o.deleteWithoutAdvisory()
			return nil, NewJSConsumerStoreFailedError(err)
		}
		o.store = store
	}

	subjects := gatherSubjectFilters(o.cfg.FilterSubject, o.cfg.FilterSubjects)
	for _, filter := range subjects {
		sub := &subjectFilter{
			subject:     filter,
			hasWildcard: subjectHasWildcard(filter),
		}
		o.subjf = append(o.subjf, sub)
	}

	if o.store != nil && o.store.HasState() {
		// Restore our saved state.
		o.mu.Lock()
		o.readStoredState(0)
		o.mu.Unlock()
	} else {
		// Select starting sequence number
		o.selectStartingSeqNo()
	}

	// Now register with mset and create the ack subscription.
	// Check if we already have this one registered.
	if eo, ok := mset.consumers[o.name]; ok {
		mset.mu.Unlock()
		if !o.isDurable() || !o.isPushMode() {
			o.name = _EMPTY_ // Prevent removal since same name.
			o.deleteWithoutAdvisory()
			return nil, NewJSConsumerNameExistError()
		}
		// If we are here we have already registered this durable. If it is still active that is an error.
		if eo.isActive() {
			o.name = _EMPTY_ // Prevent removal since same name.
			o.deleteWithoutAdvisory()
			return nil, NewJSConsumerExistingActiveError()
		}
		// Since we are here this means we have a potentially new durable so we should update here.
		// Check that configs are the same.
		if !configsEqualSansDelivery(o.cfg, eo.cfg) {
			o.name = _EMPTY_ // Prevent removal since same name.
			o.deleteWithoutAdvisory()
			return nil, NewJSConsumerReplacementWithDifferentNameError()
		}
		// Once we are here we have a replacement push-based durable.
		eo.updateDeliverSubject(o.cfg.DeliverSubject)
		return eo, nil
	}

	// Set up the ack subscription for this consumer. Will use wildcard for all acks.
	// We will remember the template to generate replies with sequence numbers and use
	// that to scanf them back in.
	mn := mset.cfg.Name
	pre := fmt.Sprintf(jsAckT, mn, o.name)
	o.ackReplyT = fmt.Sprintf("%s.%%d.%%d.%%d.%%d.%%d", pre)
	o.ackSubj = fmt.Sprintf("%s.*.*.*.*.*", pre)
	o.nextMsgSubj = fmt.Sprintf(JSApiRequestNextT, mn, o.name)

	// Check/update the inactive threshold
	o.updateInactiveThreshold(&o.cfg)

	if o.isPushMode() {
		// Check if we are running only 1 replica and that the delivery subject has interest.
		// Check in place here for interest. Will setup properly in setLeader.
		if config.replicas(&mset.cfg) == 1 {
			r := o.acc.sl.Match(o.cfg.DeliverSubject)
			if !o.hasDeliveryInterest(len(r.psubs)+len(r.qsubs) > 0) {
				// Let the interest come to us eventually, but setup delete timer.
				o.updateDeliveryInterest(false)
			}
		}
	}

	// Set our ca.
	if ca != nil {
		o.setConsumerAssignment(ca)
	}

	// Check if we have a rate limit set.
	if config.RateLimit != 0 {
		o.setRateLimit(config.RateLimit)
	}

	mset.setConsumer(o)
	mset.mu.Unlock()

	if config.Direct || (!s.JetStreamIsClustered() && s.standAloneMode()) {
		o.setLeader(true)
	}

	// This is always true in single server mode.
	if o.IsLeader() {
		// Send advisory.
		var suppress bool
		if !s.standAloneMode() && ca == nil {
			suppress = true
		} else if ca != nil {
			suppress = ca.responded
		}
		if !suppress {
			o.sendCreateAdvisory()
		}
	}

	return o, nil
}

// Updates the consumer `dthresh` delete timer duration and set
// cfg.InactiveThreshold to JsDeleteWaitTimeDefault for ephemerals
// if not explicitly already specified by the user.
// Lock should be held.
func (o *consumer) updateInactiveThreshold(cfg *ConsumerConfig) {
	// Ephemerals will always have inactive thresholds.
	if !o.isDurable() && cfg.InactiveThreshold <= 0 {
		// Add in 1 sec of jitter above and beyond the default of 5s.
		o.dthresh = JsDeleteWaitTimeDefault + 100*time.Millisecond + time.Duration(rand.Int63n(900))*time.Millisecond
		// Only stamp config with default sans jitter.
		cfg.InactiveThreshold = JsDeleteWaitTimeDefault
	} else if cfg.InactiveThreshold > 0 {
		// Add in up to 1 sec of jitter if pull mode.
		if o.isPullMode() {
			o.dthresh = cfg.InactiveThreshold + 100*time.Millisecond + time.Duration(rand.Int63n(900))*time.Millisecond
		} else {
			o.dthresh = cfg.InactiveThreshold
		}
	} else if cfg.InactiveThreshold <= 0 {
		// We accept InactiveThreshold be set to 0 (for durables)
		o.dthresh = 0
	}
}

func (o *consumer) consumerAssignment() *consumerAssignment {
	o.mu.RLock()
	defer o.mu.RUnlock()
	return o.ca
}

func (o *consumer) setConsumerAssignment(ca *consumerAssignment) {
	o.mu.Lock()
	defer o.mu.Unlock()

	o.ca = ca
	if ca == nil {
		return
	}
	// Set our node.
	o.node = ca.Group.node

	// Trigger update chan.
	select {
	case o.uch <- struct{}{}:
	default:
	}
}

func (o *consumer) updateC() <-chan struct{} {
	o.mu.RLock()
	defer o.mu.RUnlock()
	return o.uch
}

// checkQueueInterest will check on our interest's queue group status.
// Lock should be held.
func (o *consumer) checkQueueInterest() {
	if !o.active || o.cfg.DeliverSubject == _EMPTY_ {
		return
	}
	subj := o.dsubj
	if subj == _EMPTY_ {
		subj = o.cfg.DeliverSubject
	}

	if rr := o.acc.sl.Match(subj); len(rr.qsubs) > 0 {
		// Just grab first
		if qsubs := rr.qsubs[0]; len(qsubs) > 0 {
			if sub := rr.qsubs[0][0]; len(sub.queue) > 0 {
				o.qgroup = string(sub.queue)
			}
		}
	}
}

// clears our node if we have one. When we scale down to 1.
func (o *consumer) clearNode() {
	o.mu.Lock()
	defer o.mu.Unlock()
	if o.node != nil {
		o.node.Delete()
		o.node = nil
	}
}

// IsLeader will return if we are the current leader.
func (o *consumer) IsLeader() bool {
	o.mu.RLock()
	defer o.mu.RUnlock()
	return o.isLeader()
}

// Lock should be held.
func (o *consumer) isLeader() bool {
	if o.node != nil {
		return o.node.Leader()
	}
	return true
}

func (o *consumer) setLeader(isLeader bool) {
	o.mu.RLock()
	mset := o.mset
	isRunning := o.ackSub != nil
	o.mu.RUnlock()

	// If we are here we have a change in leader status.
	if isLeader {
		if mset == nil || isRunning {
			return
		}

		mset.mu.RLock()
		s, jsa, stream, lseq := mset.srv, mset.jsa, mset.cfg.Name, mset.lseq
		mset.mu.RUnlock()

		// Register as a leader with our parent stream.
		mset.setConsumerAsLeader(o)

		o.mu.Lock()
		o.rdq, o.rdqi = nil, nil

		// Restore our saved state. During non-leader status we just update our underlying store.
		o.readStoredState(lseq)

		// Setup initial num pending.
		o.streamNumPending()

		// Cleanup lss when we take over in clustered mode.
		if o.hasSkipListPending() && o.sseq >= o.lss.resume {
			o.lss = nil
		}

		// Update the group on the our starting sequence if we are starting but we skipped some in the stream.
		if o.dseq == 1 && o.sseq > 1 {
			o.updateSkipped(o.sseq)
		}

		// Do info sub.
		if o.infoSub == nil && jsa != nil {
			isubj := fmt.Sprintf(clusterConsumerInfoT, jsa.acc(), stream, o.name)
			// Note below the way we subscribe here is so that we can send requests to ourselves.
			o.infoSub, _ = s.systemSubscribe(isubj, _EMPTY_, false, o.sysc, o.handleClusterConsumerInfoRequest)
		}

		var err error
		if o.ackSub, err = o.subscribeInternal(o.ackSubj, o.pushAck); err != nil {
			o.mu.Unlock()
			o.deleteWithoutAdvisory()
			return
		}

		// Setup the internal sub for next message requests regardless.
		// Will error if wrong mode to provide feedback to users.
		if o.reqSub, err = o.subscribeInternal(o.nextMsgSubj, o.processNextMsgReq); err != nil {
			o.mu.Unlock()
			o.deleteWithoutAdvisory()
			return
		}

		// Check on flow control settings.
		if o.cfg.FlowControl {
			o.setMaxPendingBytes(JsFlowControlMaxPending)
			fcsubj := fmt.Sprintf(jsFlowControl, stream, o.name)
			if o.fcSub, err = o.subscribeInternal(fcsubj, o.processFlowControl); err != nil {
				o.mu.Unlock()
				o.deleteWithoutAdvisory()
				return
			}
		}

		// If push mode, register for notifications on interest.
		if o.isPushMode() {
			o.inch = make(chan bool, 8)
			o.acc.sl.registerNotification(o.cfg.DeliverSubject, o.cfg.DeliverGroup, o.inch)
			if o.active = <-o.inch; o.active {
				o.checkQueueInterest()
			}

			// Check gateways in case they are enabled.
			if s.gateway.enabled {
				if !o.active {
					o.active = s.hasGatewayInterest(o.acc.Name, o.cfg.DeliverSubject)
				}
				stopAndClearTimer(&o.gwdtmr)
				o.gwdtmr = time.AfterFunc(time.Second, func() { o.watchGWinterest() })
			}
		}

		if o.dthresh > 0 && (o.isPullMode() || !o.active) {
			// Pull consumer. We run the dtmr all the time for this one.
			stopAndClearTimer(&o.dtmr)
			o.dtmr = time.AfterFunc(o.dthresh, func() { o.deleteNotActive() })
		}

		// If we are not in ReplayInstant mode mark us as in replay state until resolved.
		if o.cfg.ReplayPolicy != ReplayInstant {
			o.replay = true
		}

		// Recreate quit channel.
		o.qch = make(chan struct{})
		qch := o.qch
		node := o.node
		if node != nil && o.pch == nil {
			o.pch = make(chan struct{}, 1)
		}
		o.mu.Unlock()

		// Snapshot initial info.
		o.infoWithSnap(true)

		// Now start up Go routine to deliver msgs.
		go o.loopAndGatherMsgs(qch)

		// Now start up Go routine to process acks.
		go o.processInboundAcks(qch)

		// If we are R>1 spin up our proposal loop.
		if node != nil {
			// Determine if we can send pending requests info to the group.
			// They must be on server versions >= 2.7.1
			o.checkAndSetPendingRequestsOk()
			o.checkPendingRequests()
			go o.loopAndForwardProposals(qch)
		}

	} else {
		// Shutdown the go routines and the subscriptions.
		o.mu.Lock()
		if o.qch != nil {
			close(o.qch)
			o.qch = nil
		}
		// Make sure to clear out any re delivery queues
		stopAndClearTimer(&o.ptmr)
		o.rdq, o.rdqi = nil, nil
		o.pending = nil
		// ok if they are nil, we protect inside unsubscribe()
		o.unsubscribe(o.ackSub)
		o.unsubscribe(o.reqSub)
		o.unsubscribe(o.fcSub)
		o.ackSub, o.reqSub, o.fcSub = nil, nil, nil
		if o.infoSub != nil {
			o.srv.sysUnsubscribe(o.infoSub)
			o.infoSub = nil
		}
		// Reset waiting if we are in pull mode.
		if o.isPullMode() {
			o.waiting = newWaitQueue(o.cfg.MaxWaiting)
			if !o.isDurable() {
				stopAndClearTimer(&o.dtmr)
			}
		} else if o.srv.gateway.enabled {
			stopAndClearTimer(&o.gwdtmr)
		}
		o.mu.Unlock()

		// Unregister as a leader with our parent stream.
		if mset != nil {
			mset.removeConsumerAsLeader(o)
		}
	}
}

// This is coming on the wire so do not block here.
func (o *consumer) handleClusterConsumerInfoRequest(sub *subscription, c *client, _ *Account, subject, reply string, msg []byte) {
	go o.infoWithSnapAndReply(false, reply)
}

// Lock should be held.
func (o *consumer) subscribeInternal(subject string, cb msgHandler) (*subscription, error) {
	c := o.client
	if c == nil {
		return nil, fmt.Errorf("invalid consumer")
	}
	if !c.srv.EventsEnabled() {
		return nil, ErrNoSysAccount
	}
	if cb == nil {
		return nil, fmt.Errorf("undefined message handler")
	}

	o.sid++

	// Now create the subscription
	return c.processSub([]byte(subject), nil, []byte(strconv.Itoa(o.sid)), cb, false)
}

// Unsubscribe from our subscription.
// Lock should be held.
func (o *consumer) unsubscribe(sub *subscription) {
	if sub == nil || o.client == nil {
		return
	}
	o.client.processUnsub(sub.sid)
}

// We need to make sure we protect access to the outq.
// Do all advisory sends here.
func (o *consumer) sendAdvisory(subj string, msg []byte) {
	o.outq.sendMsg(subj, msg)
}

func (o *consumer) sendDeleteAdvisoryLocked() {
	e := JSConsumerActionAdvisory{
		TypedEvent: TypedEvent{
			Type: JSConsumerActionAdvisoryType,
			ID:   nuid.Next(),
			Time: time.Now().UTC(),
		},
		Stream:   o.stream,
		Consumer: o.name,
		Action:   DeleteEvent,
		Domain:   o.srv.getOpts().JetStreamDomain,
	}

	j, err := json.Marshal(e)
	if err != nil {
		return
	}

	subj := JSAdvisoryConsumerDeletedPre + "." + o.stream + "." + o.name
	o.sendAdvisory(subj, j)
}

func (o *consumer) sendCreateAdvisory() {
	o.mu.Lock()
	defer o.mu.Unlock()

	e := JSConsumerActionAdvisory{
		TypedEvent: TypedEvent{
			Type: JSConsumerActionAdvisoryType,
			ID:   nuid.Next(),
			Time: time.Now().UTC(),
		},
		Stream:   o.stream,
		Consumer: o.name,
		Action:   CreateEvent,
		Domain:   o.srv.getOpts().JetStreamDomain,
	}

	j, err := json.Marshal(e)
	if err != nil {
		return
	}

	subj := JSAdvisoryConsumerCreatedPre + "." + o.stream + "." + o.name
	o.sendAdvisory(subj, j)
}

// Created returns created time.
func (o *consumer) createdTime() time.Time {
	o.mu.Lock()
	created := o.created
	o.mu.Unlock()
	return created
}

// Internal to allow creation time to be restored.
func (o *consumer) setCreatedTime(created time.Time) {
	o.mu.Lock()
	o.created = created
	o.mu.Unlock()
}

// This will check for extended interest in a subject. If we have local interest we just return
// that, but in the absence of local interest and presence of gateways or service imports we need
// to check those as well.
func (o *consumer) hasDeliveryInterest(localInterest bool) bool {
	o.mu.Lock()
	mset := o.mset
	if mset == nil {
		o.mu.Unlock()
		return false
	}
	acc := o.acc
	deliver := o.cfg.DeliverSubject
	o.mu.Unlock()

	if localInterest {
		return true
	}

	// If we are here check gateways.
	if s := acc.srv; s != nil && s.hasGatewayInterest(acc.Name, deliver) {
		return true
	}
	return false
}

func (s *Server) hasGatewayInterest(account, subject string) bool {
	gw := s.gateway
	if !gw.enabled {
		return false
	}
	gw.RLock()
	defer gw.RUnlock()
	for _, gwc := range gw.outo {
		psi, qr := gwc.gatewayInterest(account, subject)
		if psi || qr != nil {
			return true
		}
	}
	return false
}

// This processes an update to the local interest for a deliver subject.
func (o *consumer) updateDeliveryInterest(localInterest bool) bool {
	interest := o.hasDeliveryInterest(localInterest)

	o.mu.Lock()
	defer o.mu.Unlock()

	mset := o.mset
	if mset == nil || o.isPullMode() {
		return false
	}

	if interest && !o.active {
		o.signalNewMessages()
	}
	// Update active status, if not active clear any queue group we captured.
	if o.active = interest; !o.active {
		o.qgroup = _EMPTY_
	} else {
		o.checkQueueInterest()
	}

	// If the delete timer has already been set do not clear here and return.
	// Note that durable can now have an inactive threshold, so don't check
	// for durable status, instead check for dthresh > 0.
	if o.dtmr != nil && o.dthresh > 0 && !interest {
		return true
	}

	// Stop and clear the delete timer always.
	stopAndClearTimer(&o.dtmr)

	// If we do not have interest anymore and have a delete threshold set, then set
	// a timer to delete us. We wait for a bit in case of server reconnect.
	if !interest && o.dthresh > 0 {
		o.dtmr = time.AfterFunc(o.dthresh, func() { o.deleteNotActive() })
		return true
	}
	return false
}

func (o *consumer) deleteNotActive() {
	o.mu.Lock()
	if o.mset == nil {
		o.mu.Unlock()
		return
	}
	// Push mode just look at active.
	if o.isPushMode() {
		// If we are active simply return.
		if o.active {
			o.mu.Unlock()
			return
		}
	} else {
		// Pull mode.
		elapsed := time.Since(o.waiting.last)
		if elapsed <= o.cfg.InactiveThreshold {
			// These need to keep firing so reset but use delta.
			if o.dtmr != nil {
				o.dtmr.Reset(o.dthresh - elapsed)
			} else {
				o.dtmr = time.AfterFunc(o.dthresh-elapsed, func() { o.deleteNotActive() })
			}
			o.mu.Unlock()
			return
		}
		// Check if we still have valid requests waiting.
		if o.checkWaitingForInterest() {
			if o.dtmr != nil {
				o.dtmr.Reset(o.dthresh)
			} else {
				o.dtmr = time.AfterFunc(o.dthresh, func() { o.deleteNotActive() })
			}
			o.mu.Unlock()
			return
		}
	}

	s, js := o.mset.srv, o.mset.srv.js
	acc, stream, name, isDirect := o.acc.Name, o.stream, o.name, o.cfg.Direct
	o.mu.Unlock()

	// If we are clustered, check if we still have this consumer assigned.
	// If we do forward a proposal to delete ourselves to the metacontroller leader.
	if !isDirect && s.JetStreamIsClustered() {
		js.mu.RLock()
		ca, cc := js.consumerAssignment(acc, stream, name), js.cluster
		js.mu.RUnlock()

		if ca != nil && cc != nil {
			cca := *ca
			cca.Reply = _EMPTY_
			meta, removeEntry := cc.meta, encodeDeleteConsumerAssignment(&cca)
			meta.ForwardProposal(removeEntry)

			// Check to make sure we went away.
			// Don't think this needs to be a monitored go routine.
			go func() {
				ticker := time.NewTicker(10 * time.Second)
				defer ticker.Stop()
				for range ticker.C {
					js.mu.RLock()
					ca := js.consumerAssignment(acc, stream, name)
					js.mu.RUnlock()
					if ca != nil {
						s.Warnf("Consumer assignment for '%s > %s > %s' not cleaned up, retrying", acc, stream, name)
						meta.ForwardProposal(removeEntry)
					} else {
						return
					}
				}
			}()
		}
	}

	// We will delete here regardless.
	o.delete()
}

func (o *consumer) watchGWinterest() {
	pa := o.isActive()
	// If there is no local interest...
	if o.hasNoLocalInterest() {
		o.updateDeliveryInterest(false)
		if !pa && o.isActive() {
			o.signalNewMessages()
		}
	}

	// We want this to always be running so we can also pick up on interest returning.
	o.mu.Lock()
	if o.gwdtmr != nil {
		o.gwdtmr.Reset(time.Second)
	} else {
		stopAndClearTimer(&o.gwdtmr)
		o.gwdtmr = time.AfterFunc(time.Second, func() { o.watchGWinterest() })
	}
	o.mu.Unlock()
}

// Config returns the consumer's configuration.
func (o *consumer) config() ConsumerConfig {
	o.mu.Lock()
	defer o.mu.Unlock()
	return o.cfg
}

// Force expiration of all pending.
// Lock should be held.
func (o *consumer) forceExpirePending() {
	var expired []uint64
	for seq := range o.pending {
		if !o.onRedeliverQueue(seq) {
			expired = append(expired, seq)
		}
	}
	if len(expired) > 0 {
		sort.Slice(expired, func(i, j int) bool { return expired[i] < expired[j] })
		o.addToRedeliverQueue(expired...)
		// Now we should update the timestamp here since we are redelivering.
		// We will use an incrementing time to preserve order for any other redelivery.
		off := time.Now().UnixNano() - o.pending[expired[0]].Timestamp
		for _, seq := range expired {
			if p, ok := o.pending[seq]; ok && p != nil {
				p.Timestamp += off
			}
		}
		o.ptmr.Reset(o.ackWait(0))
	}
	o.signalNewMessages()
}

// Acquire proper locks and update rate limit.
// Will use what is in config.
func (o *consumer) setRateLimitNeedsLocks() {
	o.mu.RLock()
	mset := o.mset
	o.mu.RUnlock()

	if mset == nil {
		return
	}

	mset.mu.RLock()
	o.mu.Lock()
	o.setRateLimit(o.cfg.RateLimit)
	o.mu.Unlock()
	mset.mu.RUnlock()
}

// Set the rate limiter
// Both mset and consumer lock should be held.
func (o *consumer) setRateLimit(bps uint64) {
	if bps == 0 {
		o.rlimit = nil
		return
	}

	// TODO(dlc) - Make sane values or error if not sane?
	// We are configured in bits per sec so adjust to bytes.
	rl := rate.Limit(bps / 8)
	mset := o.mset

	// Burst should be set to maximum msg size for this account, etc.
	var burst int
	if mset.cfg.MaxMsgSize > 0 {
		burst = int(mset.cfg.MaxMsgSize)
	} else if mset.jsa.account.limits.mpay > 0 {
		burst = int(mset.jsa.account.limits.mpay)
	} else {
		s := mset.jsa.account.srv
		burst = int(s.getOpts().MaxPayload)
	}

	o.rlimit = rate.NewLimiter(rl, burst)
}

// Check if new consumer config allowed vs old.
func (acc *Account) checkNewConsumerConfig(cfg, ncfg *ConsumerConfig) error {
	if reflect.DeepEqual(cfg, ncfg) {
		return nil
	}
	// Something different, so check since we only allow certain things to be updated.
	if cfg.DeliverPolicy != ncfg.DeliverPolicy {
		return errors.New("deliver policy can not be updated")
	}
	if cfg.OptStartSeq != ncfg.OptStartSeq {
		return errors.New("start sequence can not be updated")
	}
	if cfg.OptStartTime != ncfg.OptStartTime {
		return errors.New("start time can not be updated")
	}
	if cfg.AckPolicy != ncfg.AckPolicy {
		return errors.New("ack policy can not be updated")
	}
	if cfg.ReplayPolicy != ncfg.ReplayPolicy {
		return errors.New("replay policy can not be updated")
	}
	if cfg.Heartbeat != ncfg.Heartbeat {
		return errors.New("heart beats can not be updated")
	}
	if cfg.FlowControl != ncfg.FlowControl {
		return errors.New("flow control can not be updated")
	}
	if cfg.MaxWaiting != ncfg.MaxWaiting {
		return errors.New("max waiting can not be updated")
	}

	// Deliver Subject is conditional on if its bound.
	if cfg.DeliverSubject != ncfg.DeliverSubject {
		if cfg.DeliverSubject == _EMPTY_ {
			return errors.New("can not update pull consumer to push based")
		}
		if ncfg.DeliverSubject == _EMPTY_ {
			return errors.New("can not update push consumer to pull based")
		}
		rr := acc.sl.Match(cfg.DeliverSubject)
		if len(rr.psubs)+len(rr.qsubs) != 0 {
			return NewJSConsumerNameExistError()
		}
	}

	// Check if BackOff is defined, MaxDeliver is within range.
	if lbo := len(ncfg.BackOff); lbo > 0 && ncfg.MaxDeliver <= lbo {
		return NewJSConsumerMaxDeliverBackoffError()
	}

	return nil
}

// Update the config based on the new config, or error if update not allowed.
func (o *consumer) updateConfig(cfg *ConsumerConfig) error {
	o.mu.Lock()
	defer o.mu.Unlock()

	if err := o.acc.checkNewConsumerConfig(&o.cfg, cfg); err != nil {
		return err
	}

	if o.store != nil {
		// Update local state always.
		if err := o.store.UpdateConfig(cfg); err != nil {
			return err
		}
	}

	// DeliverSubject
	if cfg.DeliverSubject != o.cfg.DeliverSubject {
		o.updateDeliverSubjectLocked(cfg.DeliverSubject)
	}

	// MaxAckPending
	if cfg.MaxAckPending != o.cfg.MaxAckPending {
		o.maxp = cfg.MaxAckPending
		o.signalNewMessages()
	}
	// AckWait
	if cfg.AckWait != o.cfg.AckWait {
		if o.ptmr != nil {
			o.ptmr.Reset(100 * time.Millisecond)
		}
	}
	// Rate Limit
	if cfg.RateLimit != o.cfg.RateLimit {
		// We need both locks here so do in Go routine.
		go o.setRateLimitNeedsLocks()
	}
	if cfg.SampleFrequency != o.cfg.SampleFrequency {
		s := strings.TrimSuffix(cfg.SampleFrequency, "%")
		// String has been already verified for validity up in the stack, so no
		// need to check for error here.
		sampleFreq, _ := strconv.Atoi(s)
		o.sfreq = int32(sampleFreq)
	}
	// Set MaxDeliver if changed
	if cfg.MaxDeliver != o.cfg.MaxDeliver {
		o.maxdc = uint64(cfg.MaxDeliver)
	}
	// Set InactiveThreshold if changed.
	if val := cfg.InactiveThreshold; val != o.cfg.InactiveThreshold {
		o.updateInactiveThreshold(cfg)
		stopAndClearTimer(&o.dtmr)
		// Restart timer only if we are the leader.
		if o.isLeader() && o.dthresh > 0 {
			o.dtmr = time.AfterFunc(o.dthresh, func() { o.deleteNotActive() })
		}
	}

	// Check for Subject Filters update.
	newSubjects := gatherSubjectFilters(cfg.FilterSubject, cfg.FilterSubjects)
	if !subjectSliceEqual(newSubjects, o.subjf.subjects()) {
		newSubjf := make(subjectFilters, 0, len(newSubjects))
		for _, newFilter := range newSubjects {
			fs := &subjectFilter{
				subject:     newFilter,
				hasWildcard: subjectHasWildcard(newFilter),
			}
			// If given subject was present, we will retain its fields values
			// so `getNextMgs` can take advantage of already buffered `pmsgs`.
			for _, oldFilter := range o.subjf {
				if oldFilter.subject == newFilter {
					fs.currentSeq = oldFilter.currentSeq
					fs.nextSeq = oldFilter.nextSeq
					fs.pmsg = oldFilter.pmsg
				}
				continue
			}
			newSubjf = append(newSubjf, fs)
		}
		// Make sure we have correct signaling setup.
		// Consumer lock can not be held.
		mset := o.mset
		o.mu.Unlock()
		mset.swapSigSubs(o, newSubjf.subjects())
		o.mu.Lock()

		// When we're done with signaling, we can replace the subjects.
		o.subjf = newSubjf
	}

	// Record new config for others that do not need special handling.
	// Allowed but considered no-op, [Description, SampleFrequency, MaxWaiting, HeadersOnly]
	o.cfg = *cfg

	// Re-calculate num pending on update.
	o.streamNumPending()

	return nil
}

// This is a config change for the delivery subject for a
// push based consumer.
func (o *consumer) updateDeliverSubject(newDeliver string) {
	// Update the config and the dsubj
	o.mu.Lock()
	defer o.mu.Unlock()
	o.updateDeliverSubjectLocked(newDeliver)
}

// This is a config change for the delivery subject for a
// push based consumer.
func (o *consumer) updateDeliverSubjectLocked(newDeliver string) {
	if o.closed || o.isPullMode() || o.cfg.DeliverSubject == newDeliver {
		return
	}

	// Force redeliver of all pending on change of delivery subject.
	if len(o.pending) > 0 {
		o.forceExpirePending()
	}

	o.acc.sl.clearNotification(o.dsubj, o.cfg.DeliverGroup, o.inch)
	o.dsubj, o.cfg.DeliverSubject = newDeliver, newDeliver
	// When we register new one it will deliver to update state loop.
	o.acc.sl.registerNotification(newDeliver, o.cfg.DeliverGroup, o.inch)
}

// Check that configs are equal but allow delivery subjects to be different.
func configsEqualSansDelivery(a, b ConsumerConfig) bool {
	// These were copied in so can set Delivery here.
	a.DeliverSubject, b.DeliverSubject = _EMPTY_, _EMPTY_
	return reflect.DeepEqual(a, b)
}

// Helper to send a reply to an ack.
func (o *consumer) sendAckReply(subj string) {
	o.mu.Lock()
	defer o.mu.Unlock()
	o.sendAdvisory(subj, nil)
}

type jsAckMsg struct {
	subject string
	reply   string
	hdr     int
	msg     []byte
}

var jsAckMsgPool sync.Pool

func newJSAckMsg(subj, reply string, hdr int, msg []byte) *jsAckMsg {
	var m *jsAckMsg
	am := jsAckMsgPool.Get()
	if am != nil {
		m = am.(*jsAckMsg)
	} else {
		m = &jsAckMsg{}
	}
	// When getting something from a pool it is criticical that all fields are
	// initialized. Doing this way guarantees that if someone adds a field to
	// the structure, the compiler will fail the build if this line is not updated.
	(*m) = jsAckMsg{subj, reply, hdr, msg}
	return m
}

func (am *jsAckMsg) returnToPool() {
	if am == nil {
		return
	}
	am.subject, am.reply, am.hdr, am.msg = _EMPTY_, _EMPTY_, -1, nil
	jsAckMsgPool.Put(am)
}

// Push the ack message to the consumer's ackMsgs queue
func (o *consumer) pushAck(_ *subscription, c *client, _ *Account, subject, reply string, rmsg []byte) {
	atomic.AddInt64(&o.awl, 1)
	o.ackMsgs.push(newJSAckMsg(subject, reply, c.pa.hdr, copyBytes(rmsg)))
}

// Processes a message for the ack reply subject delivered with a message.
func (o *consumer) processAck(subject, reply string, hdr int, rmsg []byte) {
	defer atomic.AddInt64(&o.awl, -1)

	var msg []byte
	if hdr > 0 {
		msg = rmsg[hdr:]
	} else {
		msg = rmsg
	}

	sseq, dseq, dc := ackReplyInfo(subject)

	skipAckReply := sseq == 0

	switch {
	case len(msg) == 0, bytes.Equal(msg, AckAck), bytes.Equal(msg, AckOK):
		o.processAckMsg(sseq, dseq, dc, true)
	case bytes.HasPrefix(msg, AckNext):
		o.processAckMsg(sseq, dseq, dc, true)
		o.processNextMsgRequest(reply, msg[len(AckNext):])
		skipAckReply = true
	case bytes.HasPrefix(msg, AckNak):
		o.processNak(sseq, dseq, dc, msg)
	case bytes.Equal(msg, AckProgress):
		o.progressUpdate(sseq)
	case bytes.Equal(msg, AckTerm):
		o.processTerm(sseq, dseq, dc)
	}

	// Ack the ack if requested.
	if len(reply) > 0 && !skipAckReply {
		o.sendAckReply(reply)
	}
}

// Used to process a working update to delay redelivery.
func (o *consumer) progressUpdate(seq uint64) {
	o.mu.Lock()
	defer o.mu.Unlock()

	if p, ok := o.pending[seq]; ok {
		p.Timestamp = time.Now().UnixNano()
		// Update store system.
		o.updateDelivered(p.Sequence, seq, 1, p.Timestamp)
	}
}

// Lock should be held.
func (o *consumer) updateSkipped(seq uint64) {
	// Clustered mode and R>1 only.
	if o.node == nil || !o.isLeader() {
		return
	}
	var b [1 + 8]byte
	b[0] = byte(updateSkipOp)
	var le = binary.LittleEndian
	le.PutUint64(b[1:], seq)
	o.propose(b[:])
}

func (o *consumer) loopAndForwardProposals(qch chan struct{}) {
	o.mu.RLock()
	node, pch := o.node, o.pch
	o.mu.RUnlock()

	if node == nil || pch == nil {
		return
	}

	forwardProposals := func() {
		o.mu.Lock()
		proposal := o.phead
		o.phead, o.ptail = nil, nil
		o.mu.Unlock()
		// 256k max for now per batch.
		const maxBatch = 256 * 1024
		var entries []*Entry
		for sz := 0; proposal != nil; proposal = proposal.next {
			entries = append(entries, &Entry{EntryNormal, proposal.data})
			sz += len(proposal.data)
			if sz > maxBatch {
				node.ProposeDirect(entries)
				// We need to re-create `entries` because there is a reference
				// to it in the node's pae map.
				sz, entries = 0, nil
			}
		}
		if len(entries) > 0 {
			node.ProposeDirect(entries)
		}
	}

	// In case we have anything pending on entry.
	forwardProposals()

	for {
		select {
		case <-qch:
			forwardProposals()
			return
		case <-pch:
			forwardProposals()
		}
	}
}

// Lock should be held.
func (o *consumer) propose(entry []byte) {
	var notify bool
	p := &proposal{data: entry}
	if o.phead == nil {
		o.phead = p
		notify = true
	} else {
		o.ptail.next = p
	}
	o.ptail = p

	// Kick our looper routine if needed.
	if notify {
		select {
		case o.pch <- struct{}{}:
		default:
		}
	}
}

// Lock should be held.
func (o *consumer) updateDelivered(dseq, sseq, dc uint64, ts int64) {
	// Clustered mode and R>1.
	if o.node != nil {
		// Inline for now, use variable compression.
		var b [4*binary.MaxVarintLen64 + 1]byte
		b[0] = byte(updateDeliveredOp)
		n := 1
		n += binary.PutUvarint(b[n:], dseq)
		n += binary.PutUvarint(b[n:], sseq)
		n += binary.PutUvarint(b[n:], dc)
		n += binary.PutVarint(b[n:], ts)
		o.propose(b[:n])
	}
	if o.store != nil {
		// Update local state always.
		o.store.UpdateDelivered(dseq, sseq, dc, ts)
	}
	// Update activity.
	o.ldt = time.Now()
}

// Lock should be held.
func (o *consumer) updateAcks(dseq, sseq uint64) {
	if o.node != nil {
		// Inline for now, use variable compression.
		var b [2*binary.MaxVarintLen64 + 1]byte
		b[0] = byte(updateAcksOp)
		n := 1
		n += binary.PutUvarint(b[n:], dseq)
		n += binary.PutUvarint(b[n:], sseq)
		o.propose(b[:n])
	} else if o.store != nil {
		o.store.UpdateAcks(dseq, sseq)
	}
	// Update activity.
	o.lat = time.Now()
}

// Communicate to the cluster an addition of a pending request.
// Lock should be held.
func (o *consumer) addClusterPendingRequest(reply string) {
	if o.node == nil || !o.pendingRequestsOk() {
		return
	}
	b := make([]byte, len(reply)+1)
	b[0] = byte(addPendingRequest)
	copy(b[1:], reply)
	o.propose(b)
}

// Communicate to the cluster a removal of a pending request.
// Lock should be held.
func (o *consumer) removeClusterPendingRequest(reply string) {
	if o.node == nil || !o.pendingRequestsOk() {
		return
	}
	b := make([]byte, len(reply)+1)
	b[0] = byte(removePendingRequest)
	copy(b[1:], reply)
	o.propose(b)
}

// Set whether or not we can send pending requests to followers.
func (o *consumer) setPendingRequestsOk(ok bool) {
	o.mu.Lock()
	o.prOk = ok
	o.mu.Unlock()
}

// Lock should be held.
func (o *consumer) pendingRequestsOk() bool {
	return o.prOk
}

// Set whether or not we can send info about pending pull requests to our group.
// Will require all peers have a minimum version.
func (o *consumer) checkAndSetPendingRequestsOk() {
	o.mu.RLock()
	s, isValid := o.srv, o.mset != nil
	o.mu.RUnlock()
	if !isValid {
		return
	}

	if ca := o.consumerAssignment(); ca != nil && len(ca.Group.Peers) > 1 {
		for _, pn := range ca.Group.Peers {
			if si, ok := s.nodeToInfo.Load(pn); ok {
				if !versionAtLeast(si.(nodeInfo).version, 2, 7, 1) {
					// We expect all of our peers to eventually be up to date.
					// So check again in awhile.
					time.AfterFunc(eventsHBInterval, func() { o.checkAndSetPendingRequestsOk() })
					o.setPendingRequestsOk(false)
					return
				}
			}
		}
	}
	o.setPendingRequestsOk(true)
}

// On leadership change make sure we alert the pending requests that they are no longer valid.
func (o *consumer) checkPendingRequests() {
	o.mu.Lock()
	defer o.mu.Unlock()
	if o.mset == nil || o.outq == nil {
		return
	}
	hdr := []byte("NATS/1.0 409 Leadership Change\r\n\r\n")
	for reply := range o.prm {
		o.outq.send(newJSPubMsg(reply, _EMPTY_, _EMPTY_, hdr, nil, nil, 0))
	}
	o.prm = nil
}

// This will release any pending pull requests if applicable.
// Should be called only by the leader being deleted or stopped.
// Lock should be held.
func (o *consumer) releaseAnyPendingRequests() {
	if o.mset == nil || o.outq == nil || o.waiting.len() == 0 {
		return
	}
	hdr := []byte("NATS/1.0 409 Consumer Deleted\r\n\r\n")
	wq := o.waiting
	o.waiting = nil
	for i, rp := 0, wq.rp; i < wq.n; i++ {
		if wr := wq.reqs[rp]; wr != nil {
			o.outq.send(newJSPubMsg(wr.reply, _EMPTY_, _EMPTY_, hdr, nil, nil, 0))
			wr.recycle()
		}
		rp = (rp + 1) % cap(wq.reqs)
	}
}

// Process a NAK.
func (o *consumer) processNak(sseq, dseq, dc uint64, nak []byte) {
	o.mu.Lock()
	defer o.mu.Unlock()

	// Check for out of range.
	if dseq <= o.adflr || dseq > o.dseq {
		return
	}
	// If we are explicit ack make sure this is still on our pending list.
	if _, ok := o.pending[sseq]; !ok {
		return
	}

	// Deliver an advisory
	e := JSConsumerDeliveryNakAdvisory{
		TypedEvent: TypedEvent{
			Type: JSConsumerDeliveryNakAdvisoryType,
			ID:   nuid.Next(),
			Time: time.Now().UTC(),
		},
		Stream:      o.stream,
		Consumer:    o.name,
		ConsumerSeq: dseq,
		StreamSeq:   sseq,
		Deliveries:  dc,
		Domain:      o.srv.getOpts().JetStreamDomain,
	}

	j, err := json.Marshal(e)
	if err != nil {
		return
	}

	o.sendAdvisory(o.nakEventT, j)

	// Check to see if we have delays attached.
	if len(nak) > len(AckNak) {
		arg := bytes.TrimSpace(nak[len(AckNak):])
		if len(arg) > 0 {
			var d time.Duration
			var err error
			if arg[0] == '{' {
				var nd ConsumerNakOptions
				if err = json.Unmarshal(arg, &nd); err == nil {
					d = nd.Delay
				}
			} else {
				d, err = time.ParseDuration(string(arg))
			}
			if err != nil {
				// Treat this as normal NAK.
				o.srv.Warnf("JetStream consumer '%s > %s > %s' bad NAK delay value: %q", o.acc.Name, o.stream, o.name, arg)
			} else {
				// We have a parsed duration that the user wants us to wait before retrying.
				// Make sure we are not on the rdq.
				o.removeFromRedeliverQueue(sseq)
				if p, ok := o.pending[sseq]; ok {
					// now - ackWait is expired now, so offset from there.
					p.Timestamp = time.Now().Add(-o.cfg.AckWait).Add(d).UnixNano()
					// Update store system which will update followers as well.
					o.updateDelivered(p.Sequence, sseq, dc, p.Timestamp)
					if o.ptmr != nil {
						// Want checkPending to run and figure out the next timer ttl.
						// TODO(dlc) - We could optimize this maybe a bit more and track when we expect the timer to fire.
						o.ptmr.Reset(10 * time.Millisecond)
					}
				}
				// Nothing else for use to do now so return.
				return
			}
		}
	}

	// If already queued up also ignore.
	if !o.onRedeliverQueue(sseq) {
		o.addToRedeliverQueue(sseq)
	}

	o.signalNewMessages()
}

// Process a TERM
func (o *consumer) processTerm(sseq, dseq, dc uint64) {
	// Treat like an ack to suppress redelivery.
	o.processAckMsg(sseq, dseq, dc, false)

	o.mu.Lock()
	defer o.mu.Unlock()

	// Deliver an advisory
	e := JSConsumerDeliveryTerminatedAdvisory{
		TypedEvent: TypedEvent{
			Type: JSConsumerDeliveryTerminatedAdvisoryType,
			ID:   nuid.Next(),
			Time: time.Now().UTC(),
		},
		Stream:      o.stream,
		Consumer:    o.name,
		ConsumerSeq: dseq,
		StreamSeq:   sseq,
		Deliveries:  dc,
		Domain:      o.srv.getOpts().JetStreamDomain,
	}

	j, err := json.Marshal(e)
	if err != nil {
		return
	}

	subj := JSAdvisoryConsumerMsgTerminatedPre + "." + o.stream + "." + o.name
	o.sendAdvisory(subj, j)
}

// Introduce a small delay in when timer fires to check pending.
// Allows bursts to be treated in same time frame.
const ackWaitDelay = time.Millisecond

// ackWait returns how long to wait to fire the pending timer.
func (o *consumer) ackWait(next time.Duration) time.Duration {
	if next > 0 {
		return next + ackWaitDelay
	}
	return o.cfg.AckWait + ackWaitDelay
}

// Due to bug in calculation of sequences on restoring redelivered let's do quick sanity check.
// Lock should be held.
func (o *consumer) checkRedelivered(slseq uint64) {
	var lseq uint64
	if mset := o.mset; mset != nil {
		lseq = slseq
	}
	var shouldUpdateState bool
	for sseq := range o.rdc {
		if sseq < o.asflr || (lseq > 0 && sseq > lseq) {
			delete(o.rdc, sseq)
			o.removeFromRedeliverQueue(sseq)
			shouldUpdateState = true
		}
	}
	if shouldUpdateState {
		if err := o.writeStoreStateUnlocked(); err != nil && o.srv != nil && o.mset != nil && !o.closed {
			s, acc, mset, name := o.srv, o.acc, o.mset, o.name
			s.Warnf("Consumer '%s > %s > %s' error on write store state from check redelivered: %v", acc, mset.cfg.Name, name, err)
		}
	}
}

// This will restore the state from disk.
// Lock should be held.
func (o *consumer) readStoredState(slseq uint64) error {
	if o.store == nil {
		return nil
	}
	state, err := o.store.State()
	if err == nil {
		o.applyState(state)
		if len(o.rdc) > 0 {
			o.checkRedelivered(slseq)
		}
	}
	return err
}

// Apply the consumer stored state.
// Lock should be held.
func (o *consumer) applyState(state *ConsumerState) {
	if state == nil {
		return
	}

	// If o.sseq is greater don't update. Don't go backwards on o.sseq.
	if o.sseq <= state.Delivered.Stream {
		o.sseq = state.Delivered.Stream + 1
	}
	o.dseq = state.Delivered.Consumer + 1

	o.adflr = state.AckFloor.Consumer
	o.asflr = state.AckFloor.Stream
	o.pending = state.Pending
	o.rdc = state.Redelivered

	// Setup tracking timer if we have restored pending.
	if len(o.pending) > 0 {
		// This is on startup or leader change. We want to check pending
		// sooner in case there are inconsistencies etc. Pick between 500ms - 1.5s
		delay := 500*time.Millisecond + time.Duration(rand.Int63n(1000))*time.Millisecond
		// If normal is lower than this just use that.
		if o.cfg.AckWait < delay {
			delay = o.ackWait(0)
		}
		if o.ptmr == nil {
			o.ptmr = time.AfterFunc(delay, o.checkPending)
		} else {
			o.ptmr.Reset(delay)
		}
	}
}

// Sets our store state from another source. Used in clustered mode on snapshot restore.
// Lock should be held.
func (o *consumer) setStoreState(state *ConsumerState) error {
	if state == nil || o.store == nil {
		return nil
	}
	o.applyState(state)
	return o.store.Update(state)
}

// Update our state to the store.
func (o *consumer) writeStoreState() error {
	o.mu.Lock()
	defer o.mu.Unlock()
	return o.writeStoreStateUnlocked()
}

// Update our state to the store.
// Lock should be held.
func (o *consumer) writeStoreStateUnlocked() error {
	if o.store == nil {
		return nil
	}
	state := ConsumerState{
		Delivered: SequencePair{
			Consumer: o.dseq - 1,
			Stream:   o.sseq - 1,
		},
		AckFloor: SequencePair{
			Consumer: o.adflr,
			Stream:   o.asflr,
		},
		Pending:     o.pending,
		Redelivered: o.rdc,
	}
	return o.store.Update(&state)
}

// Returns an initial info. Only applicable for non-clustered consumers.
// We will clear after we return it, so one shot.
func (o *consumer) initialInfo() *ConsumerInfo {
	o.mu.Lock()
	ici := o.ici
	o.ici = nil // gc friendly
	o.mu.Unlock()
	if ici == nil {
		ici = o.info()
	}
	return ici
}

// Clears our initial info.
// Used when we have a leader change in cluster mode but do not send a response.
func (o *consumer) clearInitialInfo() {
	o.mu.Lock()
	o.ici = nil // gc friendly
	o.mu.Unlock()
}

// Info returns our current consumer state.
func (o *consumer) info() *ConsumerInfo {
	return o.infoWithSnap(false)
}

func (o *consumer) infoWithSnap(snap bool) *ConsumerInfo {
	return o.infoWithSnapAndReply(snap, _EMPTY_)
}

func (o *consumer) infoWithSnapAndReply(snap bool, reply string) *ConsumerInfo {
	o.mu.Lock()
	mset := o.mset
	if mset == nil || mset.srv == nil {
		o.mu.Unlock()
		return nil
	}
	js := o.js
	if js == nil {
		o.mu.Unlock()
		return nil
	}

	// Capture raftGroup.
	var rg *raftGroup
	if o.ca != nil {
		rg = o.ca.Group
	}

	cfg := o.cfg
	info := &ConsumerInfo{
		Stream:  o.stream,
		Name:    o.name,
		Created: o.created,
		Config:  &cfg,
		Delivered: SequenceInfo{
			Consumer: o.dseq - 1,
			Stream:   o.sseq - 1,
		},
		AckFloor: SequenceInfo{
			Consumer: o.adflr,
			Stream:   o.asflr,
		},
		NumAckPending:  len(o.pending),
		NumRedelivered: len(o.rdc),
		NumPending:     o.checkNumPending(),
		PushBound:      o.isPushMode() && o.active,
	}
	// Adjust active based on non-zero etc. Also make UTC here.
	if !o.ldt.IsZero() {
		ldt := o.ldt.UTC() // This copies as well.
		info.Delivered.Last = &ldt
	}
	if !o.lat.IsZero() {
		lat := o.lat.UTC() // This copies as well.
		info.AckFloor.Last = &lat
	}

	// If we are a pull mode consumer, report on number of waiting requests.
	if o.isPullMode() {
		o.processWaiting(false)
		info.NumWaiting = o.waiting.len()
	}
	// If we were asked to snapshot do so here.
	if snap {
		o.ici = info
	}
	sysc := o.sysc
	o.mu.Unlock()

	// Do cluster.
	if rg != nil {
		info.Cluster = js.clusterInfo(rg)
	}

	// If we have a reply subject send the response here.
	if reply != _EMPTY_ && sysc != nil {
		sysc.sendInternalMsg(reply, _EMPTY_, nil, info)
	}

	return info
}

// Will signal us that new messages are available. Will break out of waiting.
func (o *consumer) signalNewMessages() {
	// Kick our new message channel
	select {
	case o.mch <- struct{}{}:
	default:
	}
}

// shouldSample lets us know if we are sampling metrics on acks.
func (o *consumer) shouldSample() bool {
	switch {
	case o.sfreq <= 0:
		return false
	case o.sfreq >= 100:
		return true
	}

	// TODO(ripienaar) this is a tad slow so we need to rethink here, however this will only
	// hit for those with sampling enabled and its not the default
	return rand.Int31n(100) <= o.sfreq
}

func (o *consumer) sampleAck(sseq, dseq, dc uint64) {
	if !o.shouldSample() {
		return
	}

	now := time.Now().UTC()
	unow := now.UnixNano()

	e := JSConsumerAckMetric{
		TypedEvent: TypedEvent{
			Type: JSConsumerAckMetricType,
			ID:   nuid.Next(),
			Time: now,
		},
		Stream:      o.stream,
		Consumer:    o.name,
		ConsumerSeq: dseq,
		StreamSeq:   sseq,
		Delay:       unow - o.pending[sseq].Timestamp,
		Deliveries:  dc,
		Domain:      o.srv.getOpts().JetStreamDomain,
	}

	j, err := json.Marshal(e)
	if err != nil {
		return
	}

	o.sendAdvisory(o.ackEventT, j)
}

func (o *consumer) processAckMsg(sseq, dseq, dc uint64, doSample bool) {
	o.mu.Lock()
	var sagap uint64
	var needSignal bool

	switch o.cfg.AckPolicy {
	case AckExplicit:
		if p, ok := o.pending[sseq]; ok {
			if doSample {
				o.sampleAck(sseq, dseq, dc)
			}
			if o.maxp > 0 && len(o.pending) >= o.maxp {
				needSignal = true
			}
			delete(o.pending, sseq)
			// Use the original deliver sequence from our pending record.
			dseq = p.Sequence
		}
		if len(o.pending) == 0 {
			o.adflr, o.asflr = o.dseq-1, o.sseq-1
		} else if dseq == o.adflr+1 {
			o.adflr, o.asflr = dseq, sseq
			for ss := sseq + 1; ss < o.sseq; ss++ {
				if p, ok := o.pending[ss]; ok {
					if p.Sequence > 0 {
						o.adflr, o.asflr = p.Sequence-1, ss-1
					}
					break
				}
			}
		}
		// We do these regardless.
		delete(o.rdc, sseq)
		o.removeFromRedeliverQueue(sseq)
	case AckAll:
		// no-op
		if dseq <= o.adflr || sseq <= o.asflr {
			o.mu.Unlock()
			return
		}
		if o.maxp > 0 && len(o.pending) >= o.maxp {
			needSignal = true
		}
		sagap = sseq - o.asflr
		o.adflr, o.asflr = dseq, sseq
		for seq := sseq; seq > sseq-sagap; seq-- {
			delete(o.pending, seq)
			delete(o.rdc, seq)
			o.removeFromRedeliverQueue(seq)
		}
	case AckNone:
		// FIXME(dlc) - This is error but do we care?
		o.mu.Unlock()
		return
	}

	// Update underlying store.
	o.updateAcks(dseq, sseq)

	mset := o.mset
	clustered := o.node != nil
	o.mu.Unlock()

	// Let the owning stream know if we are interest or workqueue retention based.
	// If this consumer is clustered this will be handled by processReplicatedAck
	// after the ack has propagated.
	if !clustered && mset != nil && mset.cfg.Retention != LimitsPolicy {
		if sagap > 1 {
			// FIXME(dlc) - This is very inefficient, will need to fix.
			for seq := sseq; seq > sseq-sagap; seq-- {
				mset.ackMsg(o, seq)
			}
		} else {
			mset.ackMsg(o, sseq)
		}
	}

	// If we had max ack pending set and were at limit we need to unblock ourselves.
	if needSignal {
		o.signalNewMessages()
	}
}

// Determine if this is a truly filtered consumer. Modern clients will place filtered subjects
// even if the stream only has a single non-wildcard subject designation.
// Read lock should be held.
func (o *consumer) isFiltered() bool {
	if o.subjf == nil {
		return false
	}
	// If we are here we want to check if the filtered subject is
	// a direct match for our only listed subject.
	mset := o.mset
	if mset == nil {
		return true
	}

	// `isFiltered` need to be performant, so we do
	// as any checks as possible to avoid unnecessary work.
	// Here we avoid iteration over slices if there is only one subject in stream
	// and one equal filter for the consumer.
	if len(mset.cfg.Subjects) == 1 && len(o.subjf) == 1 && mset.cfg.Subjects[0] == o.subjf[0].subject {
		return true
	}

	// if the list is not equal length, we can return early, as this is filtered.
	if len(mset.cfg.Subjects) != len(o.subjf) {
		return true
	}

	// if in rare case scenario that user passed all stream subjects as consumer filters,
	// we need to do a more expensive operation.
	// reflect.DeepEqual would return false if the filters are the same, but in different order
	// so it can't be used here.
	cfilters := make(map[string]struct{}, len(o.subjf))
	for _, val := range o.subjf {
		cfilters[val.subject] = struct{}{}
	}
	for _, val := range mset.cfg.Subjects {
		if _, ok := cfilters[val]; !ok {
			return true
		}
	}
	return false
}

// Check if we need an ack for this store seq.
// This is called for interest based retention streams to remove messages.
func (o *consumer) needAck(sseq uint64, subj string) bool {
	var needAck bool
	var asflr, osseq uint64
	var pending map[uint64]*Pending
	o.mu.RLock()

	// Check if we are filtered, and if so check if this is even applicable to us.
	if o.isFiltered() && o.mset != nil {
		if subj == _EMPTY_ {
			var svp StoreMsg
			if _, err := o.mset.store.LoadMsg(sseq, &svp); err != nil {
				o.mu.RUnlock()
				return false
			}
			subj = svp.subj
		}
		if !o.isFilteredMatch(subj) {
			o.mu.RUnlock()
			return false
		}
	}
	if o.isLeader() {
		asflr, osseq = o.asflr, o.sseq
		pending = o.pending
	} else {
		if o.store == nil {
			o.mu.RUnlock()
			return false
		}
		state, err := o.store.BorrowState()
		if err != nil || state == nil {
			// Fall back to what we track internally for now.
			needAck := sseq > o.asflr && !o.isFiltered()
			o.mu.RUnlock()
			return needAck
		}
		// If loading state as here, the osseq is +1.
		asflr, osseq, pending = state.AckFloor.Stream, state.Delivered.Stream+1, state.Pending
	}

	switch o.cfg.AckPolicy {
	case AckNone, AckAll:
		needAck = sseq > asflr
	case AckExplicit:
		if sseq > asflr {
			if sseq >= osseq {
				needAck = true
			} else {
				_, needAck = pending[sseq]
			}
		}
	}

	o.mu.RUnlock()
	return needAck
}

// Helper for the next message requests.
func nextReqFromMsg(msg []byte) (time.Time, int, int, bool, time.Duration, time.Time, error) {
	req := bytes.TrimSpace(msg)

	switch {
	case len(req) == 0:
		return time.Time{}, 1, 0, false, 0, time.Time{}, nil

	case req[0] == '{':
		var cr JSApiConsumerGetNextRequest
		if err := json.Unmarshal(req, &cr); err != nil {
			return time.Time{}, -1, 0, false, 0, time.Time{}, err
		}
		var hbt time.Time
		if cr.Heartbeat > 0 {
			if cr.Heartbeat*2 > cr.Expires {
				return time.Time{}, 1, 0, false, 0, time.Time{}, errors.New("heartbeat value too large")
			}
			hbt = time.Now().Add(cr.Heartbeat)
		}
		if cr.Expires == time.Duration(0) {
			return time.Time{}, cr.Batch, cr.MaxBytes, cr.NoWait, cr.Heartbeat, hbt, nil
		}
		return time.Now().Add(cr.Expires), cr.Batch, cr.MaxBytes, cr.NoWait, cr.Heartbeat, hbt, nil
	default:
		if n, err := strconv.Atoi(string(req)); err == nil {
			return time.Time{}, n, 0, false, 0, time.Time{}, nil
		}
	}

	return time.Time{}, 1, 0, false, 0, time.Time{}, nil
}

// Represents a request that is on the internal waiting queue
type waitingRequest struct {
	acc      *Account
	interest string
	reply    string
	n        int // For batching
	d        int
	b        int // For max bytes tracking.
	expires  time.Time
	received time.Time
	hb       time.Duration
	hbt      time.Time
	noWait   bool
}

// sync.Pool for waiting requests.
var wrPool = sync.Pool{
	New: func() interface{} {
		return new(waitingRequest)
	},
}

// Recycle this request. This request can not be accessed after this call.
func (wr *waitingRequest) recycleIfDone() bool {
	if wr != nil && wr.n <= 0 {
		wr.recycle()
		return true
	}
	return false
}

// Force a recycle.
func (wr *waitingRequest) recycle() {
	if wr != nil {
		wr.acc, wr.interest, wr.reply = nil, _EMPTY_, _EMPTY_
		wrPool.Put(wr)
	}
}

// waiting queue for requests that are waiting for new messages to arrive.
type waitQueue struct {
	rp, wp, n int
	last      time.Time
	reqs      []*waitingRequest
}

// Create a new ring buffer with at most max items.
func newWaitQueue(max int) *waitQueue {
	return &waitQueue{rp: -1, reqs: make([]*waitingRequest, max)}
}

var (
	errWaitQueueFull = errors.New("wait queue is full")
	errWaitQueueNil  = errors.New("wait queue is nil")
)

// Adds in a new request.
func (wq *waitQueue) add(wr *waitingRequest) error {
	if wq == nil {
		return errWaitQueueNil
	}
	if wq.isFull() {
		return errWaitQueueFull
	}
	wq.reqs[wq.wp] = wr
	// TODO(dlc) - Could make pow2 and get rid of mod.
	wq.wp = (wq.wp + 1) % cap(wq.reqs)

	// Adjust read pointer if we were empty.
	if wq.rp < 0 {
		wq.rp = 0
	}
	// Track last active via when we receive a request.
	wq.last = wr.received
	wq.n++
	return nil
}

func (wq *waitQueue) isFull() bool {
	return wq.n == cap(wq.reqs)
}

func (wq *waitQueue) isEmpty() bool {
	return wq.len() == 0
}

func (wq *waitQueue) len() int {
	if wq == nil {
		return 0
	}
	return wq.n
}

// Peek will return the next request waiting or nil if empty.
func (wq *waitQueue) peek() *waitingRequest {
	if wq == nil {
		return nil
	}
	var wr *waitingRequest
	if wq.rp >= 0 {
		wr = wq.reqs[wq.rp]
	}
	return wr
}

// pop will return the next request and move the read cursor.
// This will now place a request that still has pending items at the ends of the list.
func (wq *waitQueue) pop() *waitingRequest {
	wr := wq.peek()
	if wr != nil {
		wr.d++
		wr.n--

		// Always remove current now on a pop, and move to end if still valid.
		// If we were the only one don't need to remove since this can be a no-op.
		if wr.n > 0 && wq.n > 1 {
			wq.removeCurrent()
			wq.add(wr)
		} else if wr.n <= 0 {
			wq.removeCurrent()
		}
	}
	return wr
}

// Removes the current read pointer (head FIFO) entry.
func (wq *waitQueue) removeCurrent() {
	if wq.rp < 0 {
		return
	}
	wq.reqs[wq.rp] = nil
	wq.rp = (wq.rp + 1) % cap(wq.reqs)
	wq.n--
	// Check if we are empty.
	if wq.n == 0 {
		wq.rp, wq.wp = -1, 0
	}
}

// Will compact when we have interior deletes.
func (wq *waitQueue) compact() {
	if wq.isEmpty() {
		return
	}
	nreqs, i := make([]*waitingRequest, cap(wq.reqs)), 0
	for j, rp := 0, wq.rp; j < wq.n; j++ {
		if wr := wq.reqs[rp]; wr != nil {
			nreqs[i] = wr
			i++
		}
		rp = (rp + 1) % cap(wq.reqs)
	}
	// Reset here.
	wq.rp, wq.wp, wq.n, wq.reqs = 0, i, i, nreqs
}

// Return the map of pending requests keyed by the reply subject.
// No-op if push consumer or invalid etc.
func (o *consumer) pendingRequests() map[string]*waitingRequest {
	if o.waiting == nil {
		return nil
	}
	wq, m := o.waiting, make(map[string]*waitingRequest)
	for i, rp := 0, wq.rp; i < wq.n; i++ {
		if wr := wq.reqs[rp]; wr != nil {
			m[wr.reply] = wr
		}
		rp = (rp + 1) % cap(wq.reqs)
	}
	return m
}

// Return next waiting request. This will check for expirations but not noWait or interest.
// That will be handled by processWaiting.
// Lock should be held.
func (o *consumer) nextWaiting(sz int) *waitingRequest {
	if o.waiting == nil || o.waiting.isEmpty() {
		return nil
	}
	for wr := o.waiting.peek(); !o.waiting.isEmpty(); wr = o.waiting.peek() {
		if wr == nil {
			break
		}
		// Check if we have max bytes set.
		if wr.b > 0 {
			if sz <= wr.b {
				wr.b -= sz
				// If we are right now at zero, set batch to 1 to deliver this one but stop after.
				if wr.b == 0 {
					wr.n = 1
				}
			} else {
				// Since we can't send that message to the requestor, we need to
				// notify that we are closing the request.
				const maxBytesT = "NATS/1.0 409 Message Size Exceeds MaxBytes\r\n%s: %d\r\n%s: %d\r\n\r\n"
				hdr := []byte(fmt.Sprintf(maxBytesT, JSPullRequestPendingMsgs, wr.n, JSPullRequestPendingBytes, wr.b))
				o.outq.send(newJSPubMsg(wr.reply, _EMPTY_, _EMPTY_, hdr, nil, nil, 0))
				// Remove the current one, no longer valid due to max bytes limit.
				o.waiting.removeCurrent()
				if o.node != nil {
					o.removeClusterPendingRequest(wr.reply)
				}
				wr.recycle()
				continue
			}
		}

		if wr.expires.IsZero() || time.Now().Before(wr.expires) {
			rr := wr.acc.sl.Match(wr.interest)
			if len(rr.psubs)+len(rr.qsubs) > 0 {
				return o.waiting.pop()
			} else if time.Since(wr.received) < defaultGatewayRecentSubExpiration && (o.srv.leafNodeEnabled || o.srv.gateway.enabled) {
				return o.waiting.pop()
			} else if o.srv.gateway.enabled && o.srv.hasGatewayInterest(wr.acc.Name, wr.interest) {
				return o.waiting.pop()
			}
		}
		if wr.interest != wr.reply {
			const intExpT = "NATS/1.0 408 Interest Expired\r\n%s: %d\r\n%s: %d\r\n\r\n"
			hdr := []byte(fmt.Sprintf(intExpT, JSPullRequestPendingMsgs, wr.n, JSPullRequestPendingBytes, wr.b))
			o.outq.send(newJSPubMsg(wr.reply, _EMPTY_, _EMPTY_, hdr, nil, nil, 0))
		}
		// Remove the current one, no longer valid.
		o.waiting.removeCurrent()
		if o.node != nil {
			o.removeClusterPendingRequest(wr.reply)
		}
		wr.recycle()
	}
	return nil
}

// processNextMsgReq will process a request for the next message available. A nil message payload means deliver
// a single message. If the payload is a formal request or a number parseable with Atoi(), then we will send a
// batch of messages without requiring another request to this endpoint, or an ACK.
func (o *consumer) processNextMsgReq(_ *subscription, c *client, _ *Account, _, reply string, msg []byte) {
	if reply == _EMPTY_ {
		return
	}
	_, msg = c.msgParts(msg)

	inlineOk := c.kind != ROUTER && c.kind != GATEWAY && c.kind != LEAF
	if !inlineOk {
		// Check how long we have been away from the readloop for the route or gateway or leafnode.
		// If too long move to a separate go routine.
		if elapsed := time.Since(c.in.start); elapsed < noBlockThresh {
			inlineOk = true
		}
	}
	if inlineOk {
		o.processNextMsgRequest(reply, msg)
	} else {
		go o.processNextMsgRequest(reply, copyBytes(msg))
	}
}

func (o *consumer) processNextMsgRequest(reply string, msg []byte) {
	o.mu.Lock()
	defer o.mu.Unlock()

	mset := o.mset
	if mset == nil {
		return
	}

	sendErr := func(status int, description string) {
		hdr := []byte(fmt.Sprintf("NATS/1.0 %d %s\r\n\r\n", status, description))
		o.outq.send(newJSPubMsg(reply, _EMPTY_, _EMPTY_, hdr, nil, nil, 0))
	}

	if o.isPushMode() || o.waiting == nil {
		sendErr(409, "Consumer is push based")
		return
	}

	// Check payload here to see if they sent in batch size or a formal request.
	expires, batchSize, maxBytes, noWait, hb, hbt, err := nextReqFromMsg(msg)
	if err != nil {
		sendErr(400, fmt.Sprintf("Bad Request - %v", err))
		return
	}

	// Check for request limits
	if o.cfg.MaxRequestBatch > 0 && batchSize > o.cfg.MaxRequestBatch {
		sendErr(409, fmt.Sprintf("Exceeded MaxRequestBatch of %d", o.cfg.MaxRequestBatch))
		return
	}

	if !expires.IsZero() && o.cfg.MaxRequestExpires > 0 && expires.After(time.Now().Add(o.cfg.MaxRequestExpires)) {
		sendErr(409, fmt.Sprintf("Exceeded MaxRequestExpires of %v", o.cfg.MaxRequestExpires))
		return
	}

	if maxBytes > 0 && o.cfg.MaxRequestMaxBytes > 0 && maxBytes > o.cfg.MaxRequestMaxBytes {
		sendErr(409, fmt.Sprintf("Exceeded MaxRequestMaxBytes of %v", o.cfg.MaxRequestMaxBytes))
		return
	}

	// If we have the max number of requests already pending try to expire.
	if o.waiting.isFull() {
		// Try to expire some of the requests.
		o.processWaiting(false)
	}

	// If the request is for noWait and we have pending requests already, check if we have room.
	if noWait {
		msgsPending := o.numPending() + uint64(len(o.rdq))
		// If no pending at all, decide what to do with request.
		// If no expires was set then fail.
		if msgsPending == 0 && expires.IsZero() {
			o.waiting.last = time.Now()
			sendErr(404, "No Messages")
			return
		}
		if msgsPending > 0 {
			_, _, batchPending, _ := o.processWaiting(false)
			if msgsPending < uint64(batchPending) {
				o.waiting.last = time.Now()
				sendErr(408, "Requests Pending")
				return
			}
		}
		// If we are here this should be considered a one-shot situation.
		// We will wait for expires but will return as soon as we have any messages.
	}

	// If we receive this request though an account export, we need to track that interest subject and account.
	acc, interest := trackDownAccountAndInterest(o.acc, reply)

	// Create a waiting request.
	wr := wrPool.Get().(*waitingRequest)
	wr.acc, wr.interest, wr.reply, wr.n, wr.d, wr.noWait, wr.expires, wr.hb, wr.hbt = acc, interest, reply, batchSize, 0, noWait, expires, hb, hbt
	wr.b = maxBytes
	wr.received = time.Now()

	if err := o.waiting.add(wr); err != nil {
		sendErr(409, "Exceeded MaxWaiting")
		return
	}
	o.signalNewMessages()
	// If we are clustered update our followers about this request.
	if o.node != nil {
		o.addClusterPendingRequest(wr.reply)
	}
}

func trackDownAccountAndInterest(acc *Account, interest string) (*Account, string) {
	for strings.HasPrefix(interest, replyPrefix) {
		oa := acc
		oa.mu.RLock()
		if oa.exports.responses == nil {
			oa.mu.RUnlock()
			break
		}
		si := oa.exports.responses[interest]
		if si == nil {
			oa.mu.RUnlock()
			break
		}
		acc, interest = si.acc, si.to
		oa.mu.RUnlock()
	}
	return acc, interest
}

// Increase the delivery count for this message.
// ONLY used on redelivery semantics.
// Lock should be held.
func (o *consumer) incDeliveryCount(sseq uint64) uint64 {
	if o.rdc == nil {
		o.rdc = make(map[uint64]uint64)
	}
	o.rdc[sseq] += 1
	return o.rdc[sseq] + 1
}

// send a delivery exceeded advisory.
func (o *consumer) notifyDeliveryExceeded(sseq, dc uint64) {
	e := JSConsumerDeliveryExceededAdvisory{
		TypedEvent: TypedEvent{
			Type: JSConsumerDeliveryExceededAdvisoryType,
			ID:   nuid.Next(),
			Time: time.Now().UTC(),
		},
		Stream:     o.stream,
		Consumer:   o.name,
		StreamSeq:  sseq,
		Deliveries: dc,
		Domain:     o.srv.getOpts().JetStreamDomain,
	}

	j, err := json.Marshal(e)
	if err != nil {
		return
	}

	o.sendAdvisory(o.deliveryExcEventT, j)
}

// Check to see if the candidate subject matches a filter if its present.
// Lock should be held.
func (o *consumer) isFilteredMatch(subj string) bool {
	// No filter is automatic match.
	if o.subjf == nil {
		return true
	}
	for _, filter := range o.subjf {
		if !filter.hasWildcard && subj == filter.subject {
			return true
		}
	}
	// It's quicker to first check for non-wildcard filters, then
	// iterate again to check for subset match.
	// TODO(dlc) at speed might be better to just do a sublist with L2 and/or possibly L1.
	for _, filter := range o.subjf {
		if subjectIsSubsetMatch(subj, filter.subject) {
			return true
		}
	}
	return false
}

var (
	errMaxAckPending = errors.New("max ack pending reached")
	errBadConsumer   = errors.New("consumer not valid")
	errNoInterest    = errors.New("consumer requires interest for delivery subject when ephemeral")
)

// Get next available message from underlying store.
// Is partition aware and redeliver aware.
// Lock should be held.
func (o *consumer) getNextMsg() (*jsPubMsg, uint64, error) {
	if o.mset == nil || o.mset.store == nil {
		return nil, 0, errBadConsumer
	}
	// Process redelivered messages before looking at possibly "skip list" (deliver last per subject)
	if o.hasRedeliveries() {
		var seq, dc uint64
		for seq = o.getNextToRedeliver(); seq > 0; seq = o.getNextToRedeliver() {
			dc = o.incDeliveryCount(seq)
			if o.maxdc > 0 && dc > o.maxdc {
				// Only send once
				if dc == o.maxdc+1 {
					o.notifyDeliveryExceeded(seq, dc-1)
				}
				// Make sure to remove from pending.
				delete(o.pending, seq)
				continue
			}
			if seq > 0 {
				pmsg := getJSPubMsgFromPool()
				sm, err := o.mset.store.LoadMsg(seq, &pmsg.StoreMsg)
				if sm == nil || err != nil {
					pmsg.returnToPool()
					pmsg, dc = nil, 0
				}
				return pmsg, dc, err
			}
		}
	}

	// Check if we have max pending.
	if o.maxp > 0 && len(o.pending) >= o.maxp {
		// maxp only set when ack policy != AckNone and user set MaxAckPending
		// Stall if we have hit max pending.
		return nil, 0, errMaxAckPending
	}

	if o.hasSkipListPending() {
		seq := o.lss.seqs[0]
		if len(o.lss.seqs) == 1 {
			o.sseq = o.lss.resume
			o.lss = nil
			o.updateSkipped(o.sseq)
		} else {
			o.lss.seqs = o.lss.seqs[1:]
		}
		pmsg := getJSPubMsgFromPool()
		sm, err := o.mset.store.LoadMsg(seq, &pmsg.StoreMsg)
		if sm == nil || err != nil {
			pmsg.returnToPool()
		}
		o.sseq++
		return pmsg, 1, err

	}

	// If no filters are specified, optimize to fetch just non-filtered messages.
	if o.subjf == nil {
		// Grab next message applicable to us.
		pmsg := getJSPubMsgFromPool()
		sm, sseq, err := o.mset.store.LoadNextMsg("", false, o.sseq, &pmsg.StoreMsg)

		if sseq >= o.sseq {
			o.sseq = sseq + 1
			if err == ErrStoreEOF {
				o.updateSkipped(o.sseq)
			}
		}
		if sm == nil {
			pmsg.returnToPool()
			return nil, 0, err
		}
		return pmsg, 1, err
	}

<<<<<<< HEAD
	var lastErr error
	// if we have filters, iterate over filters and optimize by buffering found messages.
	for _, filter := range o.subjf {
		if filter.nextSeq < o.sseq {
			// o.subjf should always point to the right starting point for reading messages
			// if anything modified it, make sure our sequence do not start earlier.
			filter.nextSeq = o.sseq
		}
		// if this subject didn't fetch any message before, do it now
		if filter.pmsg == nil {
			pmsg := getJSPubMsgFromPool()
			sm, sseq, err := o.mset.store.LoadNextMsg(filter.subject, filter.hasWildcard, filter.nextSeq, &pmsg.StoreMsg)
=======
	store := o.mset.store
	filter, filterWC := o.cfg.FilterSubject, o.filterWC

	// Grab next message applicable to us.
	// We will unlock here in case lots of contention, e.g. WQ.
	o.mu.Unlock()
	pmsg := getJSPubMsgFromPool()
	sm, sseq, err := store.LoadNextMsg(filter, filterWC, seq, &pmsg.StoreMsg)
	if sm == nil {
		pmsg.returnToPool()
		pmsg, dc = nil, 0
	}
	o.mu.Lock()
>>>>>>> 95ed4718

			filter.err = err

			if sm != nil {
				filter.pmsg = pmsg
			} else {
				pmsg.returnToPool()
			}
			if sseq >= filter.nextSeq {
				filter.nextSeq = sseq + 1
				if err == ErrStoreEOF {
					o.updateSkipped(uint64(filter.currentSeq))
				}
			}
		}

	}

<<<<<<< HEAD
	// Don't sosrt the o.subjf if it's only one entry
	// Sort uses `reflect` and can noticeably slow down fetching,
	// even if len == 0 or 1.
	// TODO(tp): we should have sort based off generics for server
	// to avoid reflection.
	if o.subjf != nil && len(o.subjf) > 1 {
		sort.Slice(o.subjf, func(i, j int) bool {
			return o.subjf[j].nextSeq > o.subjf[i].nextSeq
		})
	}

	// Grab next message applicable to us.
	// Sort sequences first, to grab the first message.
	for _, filter := range o.subjf {
		// set o.sseq to the first subject sequence
		if filter.nextSeq > o.sseq {
			o.sseq = filter.nextSeq
		}
		// This means we got a message in this subject fetched.
		if filter.pmsg != nil {
			filter.currentSeq = filter.nextSeq
			o.sseq = filter.currentSeq
			returned := filter.pmsg
			filter.pmsg = nil
			return returned, 1, filter.err
		}
		if filter.err != nil {
			lastErr = filter.err
		}
	}

	return nil, 0, lastErr

=======
	return pmsg, dc, err
>>>>>>> 95ed4718
}

// Will check for expiration and lack of interest on waiting requests.
// Will also do any heartbeats and return the next expiration or HB interval.
func (o *consumer) processWaiting(eos bool) (int, int, int, time.Time) {
	var fexp time.Time
	if o.srv == nil || o.waiting.isEmpty() {
		return 0, 0, 0, fexp
	}

	var expired, brp int
	s, now := o.srv, time.Now()

	// Signals interior deletes, which we will compact if needed.
	var hid bool
	remove := func(wr *waitingRequest, i int) {
		if i == o.waiting.rp {
			o.waiting.removeCurrent()
		} else {
			o.waiting.reqs[i] = nil
			hid = true
		}
		if o.node != nil {
			o.removeClusterPendingRequest(wr.reply)
		}
		expired++
		wr.recycle()
	}

	wq := o.waiting
	for i, rp, n := 0, wq.rp, wq.n; i < n; rp = (rp + 1) % cap(wq.reqs) {
		wr := wq.reqs[rp]
		// Check expiration.
		if (eos && wr.noWait && wr.d > 0) || (!wr.expires.IsZero() && now.After(wr.expires)) {
			hdr := []byte(fmt.Sprintf("NATS/1.0 408 Request Timeout\r\n%s: %d\r\n%s: %d\r\n\r\n", JSPullRequestPendingMsgs, wr.n, JSPullRequestPendingBytes, wr.b))
			o.outq.send(newJSPubMsg(wr.reply, _EMPTY_, _EMPTY_, hdr, nil, nil, 0))
			remove(wr, rp)
			i++
			continue
		}
		// Now check interest.
		rr := wr.acc.sl.Match(wr.interest)
		interest := len(rr.psubs)+len(rr.qsubs) > 0
		if !interest && (s.leafNodeEnabled || s.gateway.enabled) {
			// If we are here check on gateways and leaf nodes (as they can mask gateways on the other end).
			// If we have interest or the request is too young break and do not expire.
			if time.Since(wr.received) < defaultGatewayRecentSubExpiration {
				interest = true
			} else if s.gateway.enabled && s.hasGatewayInterest(wr.acc.Name, wr.interest) {
				interest = true
			}
		}
		// If interest, update batch pending requests counter and update fexp timer.
		if interest {
			brp += wr.n
			if !wr.hbt.IsZero() {
				if now.After(wr.hbt) {
					// Fire off a heartbeat here.
					o.sendIdleHeartbeat(wr.reply)
					// Update next HB.
					wr.hbt = now.Add(wr.hb)
				}
				if fexp.IsZero() || wr.hbt.Before(fexp) {
					fexp = wr.hbt
				}
			}
			if !wr.expires.IsZero() && (fexp.IsZero() || wr.expires.Before(fexp)) {
				fexp = wr.expires
			}
			i++
			continue
		}
		// No more interest here so go ahead and remove this one from our list.
		remove(wr, rp)
		i++
	}

	// If we have interior deletes from out of order invalidation, compact the waiting queue.
	if hid {
		o.waiting.compact()
	}

	return expired, wq.len(), brp, fexp
}

// Will check to make sure those waiting still have registered interest.
func (o *consumer) checkWaitingForInterest() bool {
	o.processWaiting(true)
	return o.waiting.len() > 0
}

// Lock should be held.
func (o *consumer) hbTimer() (time.Duration, *time.Timer) {
	if o.cfg.Heartbeat == 0 {
		return 0, nil
	}
	return o.cfg.Heartbeat, time.NewTimer(o.cfg.Heartbeat)
}

func (o *consumer) processInboundAcks(qch chan struct{}) {
	// Grab the server lock to watch for server quit.
	o.mu.RLock()
	s := o.srv
	hasInactiveThresh := o.cfg.InactiveThreshold > 0
	o.mu.RUnlock()

	for {
		select {
		case <-o.ackMsgs.ch:
			acks := o.ackMsgs.pop()
			for _, ack := range acks {
				o.processAck(ack.subject, ack.reply, ack.hdr, ack.msg)
				ack.returnToPool()
			}
			o.ackMsgs.recycle(&acks)
			// If we have an inactiveThreshold set, mark our activity.
			if hasInactiveThresh {
				o.suppressDeletion()
			}
		case <-qch:
			return
		case <-s.quitCh:
			return
		}
	}
}

// Suppress auto cleanup on ack activity of any kind.
func (o *consumer) suppressDeletion() {
	o.mu.Lock()
	defer o.mu.Unlock()

	if o.closed {
		return
	}

	if o.isPushMode() && o.dtmr != nil {
		// if dtmr is not nil we have started the countdown, simply reset to threshold.
		o.dtmr.Reset(o.dthresh)
	} else if o.isPullMode() && o.waiting != nil {
		// Pull mode always has timer running, just update last on waiting queue.
		o.waiting.last = time.Now()
	}
}

func (o *consumer) loopAndGatherMsgs(qch chan struct{}) {
	// On startup check to see if we are in a reply situation where replay policy is not instant.
	var (
		lts  int64 // last time stamp seen, used for replay.
		lseq uint64
	)

	o.mu.RLock()
	mset := o.mset
	getLSeq := o.replay
	o.mu.RUnlock()
	// consumer is closed when mset is set to nil.
	if mset == nil {
		return
	}
	if getLSeq {
		lseq = mset.state().LastSeq
	}

	o.mu.Lock()
	s := o.srv
	// need to check again if consumer is closed
	if o.mset == nil {
		o.mu.Unlock()
		return
	}
	// For idle heartbeat support.
	var hbc <-chan time.Time
	hbd, hb := o.hbTimer()
	if hb != nil {
		hbc = hb.C
	}
	// Interest changes.
	inch := o.inch
	o.mu.Unlock()

	// Grab the stream's retention policy
	mset.mu.RLock()
	rp := mset.cfg.Retention
	mset.mu.RUnlock()

	var err error

	// Deliver all the msgs we have now, once done or on a condition, we wait for new ones.
	for {
		var (
			pmsg     *jsPubMsg
			dc       uint64
			dsubj    string
			ackReply string
			delay    time.Duration
			sz       int
			wrn, wrb int
		)
		o.mu.Lock()
		// consumer is closed when mset is set to nil.
		if o.mset == nil {
			o.mu.Unlock()
			return
		}

		// Clear last error.
		err = nil

		// If we are in push mode and not active or under flowcontrol let's stop sending.
		if o.isPushMode() {
			if !o.active || (o.maxpb > 0 && o.pbytes > o.maxpb) {
				goto waitForMsgs
			}
		} else if o.waiting.isEmpty() {
			// If we are in pull mode and no one is waiting already break and wait.
			goto waitForMsgs
		}

		// Grab our next msg.
		pmsg, dc, err = o.getNextMsg()

		// On error either wait or return.
		if err != nil || pmsg == nil {
			// On EOF we can optionally fast sync num pending state.
			if err == ErrStoreEOF {
				o.checkNumPendingOnEOF()
			}
			if err == ErrStoreMsgNotFound || err == ErrStoreEOF || err == errMaxAckPending || err == errPartialCache {
				goto waitForMsgs
			} else {
				s.Errorf("Received an error looking up message for consumer: %v", err)
				goto waitForMsgs
			}
		}

		// Update our cached num pending here first.
		if dc == 1 {
			o.npc--
		}
		// Pre-calculate ackReply
		ackReply = o.ackReply(pmsg.seq, o.dseq, dc, pmsg.ts, o.numPending())

		// If headers only do not send msg payload.
		// Add in msg size itself as header.
		if o.cfg.HeadersOnly {
			convertToHeadersOnly(pmsg)
		}
		// Calculate payload size. This can be calculated on client side.
		// We do not include transport subject here since not generally known on client.
		sz = len(pmsg.subj) + len(ackReply) + len(pmsg.hdr) + len(pmsg.msg)

		if o.isPushMode() {
			dsubj = o.dsubj
		} else if wr := o.nextWaiting(sz); wr != nil {
			wrn, wrb = wr.n, wr.b
			dsubj = wr.reply
			if done := wr.recycleIfDone(); done && o.node != nil {
				o.removeClusterPendingRequest(dsubj)
			} else if !done && wr.hb > 0 {
				wr.hbt = time.Now().Add(wr.hb)
			}
		} else {
			if o.subjf != nil {
				for i, filter := range o.subjf {
					if subjectIsSubsetMatch(pmsg.subj, filter.subject) {
						o.subjf[i].currentSeq--
						o.subjf[i].nextSeq--
						break
					}
				}
			}
			// We will redo this one.
			o.sseq--
			if dc == 1 {
				o.npc++
			}
			pmsg.returnToPool()
			goto waitForMsgs
		}

		// If we are in a replay scenario and have not caught up check if we need to delay here.
		if o.replay && lts > 0 {
			if delay = time.Duration(pmsg.ts - lts); delay > time.Millisecond {
				o.mu.Unlock()
				select {
				case <-qch:
					pmsg.returnToPool()
					return
				case <-time.After(delay):
				}
				o.mu.Lock()
			}
		}

		// Track this regardless.
		lts = pmsg.ts

		// If we have a rate limit set make sure we check that here.
		if o.rlimit != nil {
			now := time.Now()
			r := o.rlimit.ReserveN(now, sz)
			delay := r.DelayFrom(now)
			if delay > 0 {
				o.mu.Unlock()
				select {
				case <-qch:
					pmsg.returnToPool()
					return
				case <-time.After(delay):
				}
				o.mu.Lock()
			}
		}

		// Do actual delivery.
		o.deliverMsg(dsubj, ackReply, pmsg, dc, rp)

		// If given request fulfilled batch size, but there are still pending bytes, send information about it.
		if wrn <= 0 && wrb > 0 {
			o.outq.send(newJSPubMsg(dsubj, _EMPTY_, _EMPTY_, []byte(fmt.Sprintf(JsPullRequestRemainingBytesT, JSPullRequestPendingMsgs, wrn, JSPullRequestPendingBytes, wrb)), nil, nil, 0))
		}
		// Reset our idle heartbeat timer if set.
		if hb != nil {
			hb.Reset(hbd)
		}

		o.mu.Unlock()
		continue

	waitForMsgs:
		// If we were in a replay state check to see if we are caught up. If so clear.
		if o.replay && o.sseq > lseq {
			o.replay = false
		}

		// Make sure to process any expired requests that are pending.
		var wrExp <-chan time.Time
		if o.isPullMode() {
			// Dont expire oneshots if we are here because of max ack pending limit.
			_, _, _, fexp := o.processWaiting(err != errMaxAckPending)
			if !fexp.IsZero() {
				expires := time.Until(fexp)
				if expires <= 0 {
					expires = time.Millisecond
				}
				wrExp = time.NewTimer(expires).C
			}
		}

		// We will wait here for new messages to arrive.
		mch, odsubj := o.mch, o.cfg.DeliverSubject
		o.mu.Unlock()

		select {
		case <-mch:
			// Messages are waiting.
		case interest := <-inch:
			// inch can be nil on pull-based, but then this will
			// just block and not fire.
			o.updateDeliveryInterest(interest)
		case <-qch:
			return
		case <-wrExp:
			o.mu.Lock()
			o.processWaiting(true)
			o.mu.Unlock()
		case <-hbc:
			if o.isActive() {
				o.mu.RLock()
				o.sendIdleHeartbeat(odsubj)
				o.mu.RUnlock()
			}
			// Reset our idle heartbeat timer.
			hb.Reset(hbd)
		}
	}
}

// Lock should be held.
func (o *consumer) sendIdleHeartbeat(subj string) {
	const t = "NATS/1.0 100 Idle Heartbeat\r\n%s: %d\r\n%s: %d\r\n\r\n"
	sseq, dseq := o.sseq-1, o.dseq-1
	hdr := []byte(fmt.Sprintf(t, JSLastConsumerSeq, dseq, JSLastStreamSeq, sseq))
	if fcp := o.fcid; fcp != _EMPTY_ {
		// Add in that we are stalled on flow control here.
		addOn := []byte(fmt.Sprintf("%s: %s\r\n\r\n", JSConsumerStalled, fcp))
		hdr = append(hdr[:len(hdr)-LEN_CR_LF], []byte(addOn)...)
	}
	o.outq.send(newJSPubMsg(subj, _EMPTY_, _EMPTY_, hdr, nil, nil, 0))
}

func (o *consumer) ackReply(sseq, dseq, dc uint64, ts int64, pending uint64) string {
	return fmt.Sprintf(o.ackReplyT, dc, sseq, dseq, ts, pending)
}

// Used mostly for testing. Sets max pending bytes for flow control setups.
func (o *consumer) setMaxPendingBytes(limit int) {
	o.pblimit = limit
	o.maxpb = limit / 16
	if o.maxpb == 0 {
		o.maxpb = 1
	}
}

// Does some sanity checks to see if we should re-calculate.
// Since there is a race when decrementing when there is contention at the beginning of the stream.
// The race is a getNextMsg skips a deleted msg, and then the decStreamPending call fires.
// This does some quick sanity checks to see if we should re-calculate num pending.
// Lock should be held.
func (o *consumer) checkNumPending() uint64 {
	if o.mset != nil {
		var state StreamState
		o.mset.store.FastState(&state)
		if o.sseq > state.LastSeq && o.npc != 0 || o.npc > int64(state.Msgs) {
			// Re-calculate.
			o.streamNumPending()
		}
	}
	return o.numPending()
}

// Lock should be held.
func (o *consumer) numPending() uint64 {
	if o.npc < 0 {
		return 0
	}
	return uint64(o.npc)
}

// This will do a quick sanity check on num pending when we encounter
// and EOF in the loop and gather.
// Lock should be held.
func (o *consumer) checkNumPendingOnEOF() {
	if o.mset == nil {
		return
	}
	var state StreamState
	o.mset.store.FastState(&state)
	if o.sseq > state.LastSeq && o.npc != 0 {
		// We know here we can reset our running state for num pending.
		o.npc, o.npf = 0, state.LastSeq
	}
}

// Call into streamNumPending after acquiring the consumer lock.
func (o *consumer) streamNumPendingLocked() uint64 {
	o.mu.Lock()
	defer o.mu.Unlock()
	return o.streamNumPending()
}

// Will force a set from the stream store of num pending.
// Depends on delivery policy, for last per subject we calculate differently.
// Lock should be held.
func (o *consumer) streamNumPending() uint64 {
	if o.mset == nil || o.mset.store == nil {
		o.npc, o.npf = 0, 0
		return 0
	}

	isLastPerSubject := o.cfg.DeliverPolicy == DeliverLastPerSubject

	// Deliver Last Per Subject calculates num pending differently.
	if isLastPerSubject {
		o.npc, o.npf = 0, 0
		// Consumer without filters.
		if o.subjf == nil {
			npc, npf := o.mset.store.NumPending(o.sseq, _EMPTY_, isLastPerSubject)
			o.npc, o.npf = int64(npc), npf
			return o.numPending()
		}
		// Consumer with filters.
		for _, filter := range o.subjf {
			npc, npf := o.mset.store.NumPending(o.sseq, filter.subject, isLastPerSubject)
			o.npc += int64(npc)
			if npf > o.npf {
				o.npf = npf // Always last
			}
		}
		return o.numPending()
	}
	// Every other Delivery Policy is handled here.
	// Consumer without filters.
	if o.subjf == nil {
		npc, npf := o.mset.store.NumPending(o.sseq, o.cfg.FilterSubject, isLastPerSubject)
		o.npc, o.npf = int64(npc), npf
		return o.numPending()
	}
	// Consumer with filters.
	o.npc, o.npf = 0, 0
	for _, filter := range o.subjf {
		// We might loose state of o.subjf, so if we do recover from o.sseq
		if filter.currentSeq < o.sseq {
			filter.currentSeq = o.sseq
		}
		npc, npf := o.mset.store.NumPending(filter.currentSeq, filter.subject, isLastPerSubject)
		o.npc += int64(npc)
		if npf > o.npf {
			o.npf = npf // Always last
		}
	}

	return o.numPending()
}

func convertToHeadersOnly(pmsg *jsPubMsg) {
	// If headers only do not send msg payload.
	// Add in msg size itself as header.
	hdr, msg := pmsg.hdr, pmsg.msg
	var bb bytes.Buffer
	if len(hdr) == 0 {
		bb.WriteString(hdrLine)
	} else {
		bb.Write(hdr)
		bb.Truncate(len(hdr) - LEN_CR_LF)
	}
	bb.WriteString(JSMsgSize)
	bb.WriteString(": ")
	bb.WriteString(strconv.FormatInt(int64(len(msg)), 10))
	bb.WriteString(CR_LF)
	bb.WriteString(CR_LF)
	// Replace underlying buf which we can use directly when we send.
	// TODO(dlc) - Probably just use directly when forming bytes.Buffer?
	pmsg.buf = pmsg.buf[:0]
	pmsg.buf = append(pmsg.buf, bb.Bytes()...)
	// Replace with new header.
	pmsg.hdr = pmsg.buf
	// Cancel msg payload
	pmsg.msg = nil
}

// Deliver a msg to the consumer.
// Lock should be held and o.mset validated to be non-nil.
func (o *consumer) deliverMsg(dsubj, ackReply string, pmsg *jsPubMsg, dc uint64, rp RetentionPolicy) {
	if o.mset == nil {
		pmsg.returnToPool()
		return
	}

	dseq := o.dseq
	o.dseq++

	pmsg.dsubj, pmsg.reply, pmsg.o = dsubj, ackReply, o
	psz := pmsg.size()

	if o.maxpb > 0 {
		o.pbytes += psz
	}

	mset := o.mset
	ap := o.cfg.AckPolicy

	// Cant touch pmsg after this sending so capture what we need.
	seq, ts := pmsg.seq, pmsg.ts
	// Send message.
	o.outq.send(pmsg)

	if ap == AckExplicit || ap == AckAll {
		o.trackPending(seq, dseq)
	} else if ap == AckNone {
		o.adflr = dseq
		o.asflr = seq
	}

	// Flow control.
	if o.maxpb > 0 && o.needFlowControl(psz) {
		o.sendFlowControl()
	}

	// If pull mode and we have inactivity threshold, signaled by dthresh, update last activity.
	if o.isPullMode() && o.dthresh > 0 {
		o.waiting.last = time.Now()
	}

	// FIXME(dlc) - Capture errors?
	o.updateDelivered(dseq, seq, dc, ts)

	// If we are ack none and mset is interest only we should make sure stream removes interest.
	if ap == AckNone && rp != LimitsPolicy {
		if o.node == nil || o.cfg.Direct {
			mset.ackq.push(seq)
		} else {
			o.updateAcks(dseq, seq)
		}
	}
}

func (o *consumer) needFlowControl(sz int) bool {
	if o.maxpb == 0 {
		return false
	}
	// Decide whether to send a flow control message which we will need the user to respond.
	// We send when we are over 50% of our current window limit.
	if o.fcid == _EMPTY_ && o.pbytes > o.maxpb/2 {
		return true
	}
	// If we have an existing outstanding FC, check to see if we need to expand the o.fcsz
	if o.fcid != _EMPTY_ && (o.pbytes-o.fcsz) >= o.maxpb {
		o.fcsz += sz
	}
	return false
}

func (o *consumer) processFlowControl(_ *subscription, c *client, _ *Account, subj, _ string, _ []byte) {
	o.mu.Lock()
	defer o.mu.Unlock()

	// Ignore if not the latest we have sent out.
	if subj != o.fcid {
		return
	}

	// For slow starts and ramping up.
	if o.maxpb < o.pblimit {
		o.maxpb *= 2
		if o.maxpb > o.pblimit {
			o.maxpb = o.pblimit
		}
	}

	// Update accounting.
	o.pbytes -= o.fcsz
	if o.pbytes < 0 {
		o.pbytes = 0
	}
	o.fcid, o.fcsz = _EMPTY_, 0

	o.signalNewMessages()
}

// Lock should be held.
func (o *consumer) fcReply() string {
	var sb strings.Builder
	sb.WriteString(jsFlowControlPre)
	sb.WriteString(o.stream)
	sb.WriteByte(btsep)
	sb.WriteString(o.name)
	sb.WriteByte(btsep)
	var b [4]byte
	rn := rand.Int63()
	for i, l := 0, rn; i < len(b); i++ {
		b[i] = digits[l%base]
		l /= base
	}
	sb.Write(b[:])
	return sb.String()
}

// sendFlowControl will send a flow control packet to the consumer.
// Lock should be held.
func (o *consumer) sendFlowControl() {
	if !o.isPushMode() {
		return
	}
	subj, rply := o.cfg.DeliverSubject, o.fcReply()
	o.fcsz, o.fcid = o.pbytes, rply
	hdr := []byte("NATS/1.0 100 FlowControl Request\r\n\r\n")
	o.outq.send(newJSPubMsg(subj, _EMPTY_, rply, hdr, nil, nil, 0))
}

// Tracks our outstanding pending acks. Only applicable to AckExplicit mode.
// Lock should be held.
func (o *consumer) trackPending(sseq, dseq uint64) {
	if o.pending == nil {
		o.pending = make(map[uint64]*Pending)
	}
	if o.ptmr == nil {
		o.ptmr = time.AfterFunc(o.ackWait(0), o.checkPending)
	}
	if p, ok := o.pending[sseq]; ok {
		p.Timestamp = time.Now().UnixNano()
		p.Sequence = dseq
	} else {
		o.pending[sseq] = &Pending{dseq, time.Now().UnixNano()}
	}
}

// didNotDeliver is called when a delivery for a consumer message failed.
// Depending on our state, we will process the failure.
func (o *consumer) didNotDeliver(seq uint64) {
	o.mu.Lock()
	mset := o.mset
	if mset == nil {
		o.mu.Unlock()
		return
	}
	var checkDeliveryInterest bool
	if o.isPushMode() {
		o.active = false
		checkDeliveryInterest = true
	} else if o.pending != nil {
		// pull mode and we have pending.
		if _, ok := o.pending[seq]; ok {
			// We found this messsage on pending, we need
			// to queue it up for immediate redelivery since
			// we know it was not delivered.
			if !o.onRedeliverQueue(seq) {
				o.addToRedeliverQueue(seq)
				o.signalNewMessages()
			}
		}
	}
	o.mu.Unlock()

	// If we do not have interest update that here.
	if checkDeliveryInterest && o.hasNoLocalInterest() {
		o.updateDeliveryInterest(false)
	}
}

// Lock should be held.
func (o *consumer) addToRedeliverQueue(seqs ...uint64) {
	if o.rdqi == nil {
		o.rdqi = make(map[uint64]struct{})
	}
	o.rdq = append(o.rdq, seqs...)
	for _, seq := range seqs {
		o.rdqi[seq] = struct{}{}
	}
}

// Lock should be held.
func (o *consumer) hasRedeliveries() bool {
	return len(o.rdq) > 0
}

func (o *consumer) getNextToRedeliver() uint64 {
	if len(o.rdq) == 0 {
		return 0
	}
	seq := o.rdq[0]
	if len(o.rdq) == 1 {
		o.rdq, o.rdqi = nil, nil
	} else {
		o.rdq = append(o.rdq[:0], o.rdq[1:]...)
		delete(o.rdqi, seq)
	}
	return seq
}

// This checks if we already have this sequence queued for redelivery.
// FIXME(dlc) - This is O(n) but should be fast with small redeliver size.
// Lock should be held.
func (o *consumer) onRedeliverQueue(seq uint64) bool {
	if o.rdqi == nil {
		return false
	}
	_, ok := o.rdqi[seq]
	return ok
}

// Remove a sequence from the redelivery queue.
// Lock should be held.
func (o *consumer) removeFromRedeliverQueue(seq uint64) bool {
	if !o.onRedeliverQueue(seq) {
		return false
	}
	for i, rseq := range o.rdq {
		if rseq == seq {
			if len(o.rdq) == 1 {
				o.rdq, o.rdqi = nil, nil
			} else {
				o.rdq = append(o.rdq[:i], o.rdq[i+1:]...)
				delete(o.rdqi, seq)
			}
			return true
		}
	}
	return false
}

// Checks the pending messages.
func (o *consumer) checkPending() {
	o.mu.RLock()
	mset := o.mset
	// On stop, mset and timer will be nil.
	if mset == nil || o.ptmr == nil {
		o.mu.RUnlock()
		return
	}
	o.mu.RUnlock()

	var shouldUpdateState bool
	var state StreamState
	mset.store.FastState(&state)
	fseq := state.FirstSeq

	o.mu.Lock()
	defer o.mu.Unlock()

	now := time.Now().UnixNano()
	ttl := int64(o.cfg.AckWait)
	next := int64(o.ackWait(0))
	// However, if there is backoff, initializes with the largest backoff.
	// It will be adjusted as needed.
	if l := len(o.cfg.BackOff); l > 0 {
		next = int64(o.cfg.BackOff[l-1])
	}

	// Since we can update timestamps, we have to review all pending.
	// We will now bail if we see an ack pending in bound to us via o.awl.
	var expired []uint64
	check := len(o.pending) > 1024
	for seq, p := range o.pending {
		if check && atomic.LoadInt64(&o.awl) > 0 {
			o.ptmr.Reset(100 * time.Millisecond)
			return
		}
		// Check if these are no longer valid.
		if seq < fseq || seq <= o.asflr {
			delete(o.pending, seq)
			delete(o.rdc, seq)
			o.removeFromRedeliverQueue(seq)
			shouldUpdateState = true
			// Check if we need to move ack floors.
			if seq > o.asflr {
				o.asflr = seq
			}
			if p.Sequence > o.adflr {
				o.adflr = p.Sequence
			}
			continue
		}
		elapsed, deadline := now-p.Timestamp, ttl
		if len(o.cfg.BackOff) > 0 {
			// This is ok even if o.rdc is nil, we would get dc == 0, which is what we want.
			dc := int(o.rdc[seq])
			// This will be the index for the next backoff, will set to last element if needed.
			nbi := dc + 1
			if dc+1 >= len(o.cfg.BackOff) {
				dc = len(o.cfg.BackOff) - 1
				nbi = dc
			}
			deadline = int64(o.cfg.BackOff[dc])
			// Set `next` to the next backoff (if smaller than current `next` value).
			if nextBackoff := int64(o.cfg.BackOff[nbi]); nextBackoff < next {
				next = nextBackoff
			}
		}
		if elapsed >= deadline {
			if !o.onRedeliverQueue(seq) {
				expired = append(expired, seq)
			}
		} else if deadline-elapsed < next {
			// Update when we should fire next.
			next = deadline - elapsed
		}
	}

	if len(expired) > 0 {
		// We need to sort.
		sort.Slice(expired, func(i, j int) bool { return expired[i] < expired[j] })
		o.addToRedeliverQueue(expired...)
		// Now we should update the timestamp here since we are redelivering.
		// We will use an incrementing time to preserve order for any other redelivery.
		off := now - o.pending[expired[0]].Timestamp
		for _, seq := range expired {
			if p, ok := o.pending[seq]; ok {
				p.Timestamp += off
			}
		}
		o.signalNewMessages()
	}

	if len(o.pending) > 0 {
		delay := time.Duration(next)
		if o.ptmr == nil {
			o.ptmr = time.AfterFunc(delay, o.checkPending)
		} else {
			o.ptmr.Reset(o.ackWait(delay))
		}
	} else {
		// Make sure to stop timer and clear out any re delivery queues
		stopAndClearTimer(&o.ptmr)
		o.rdq, o.rdqi = nil, nil
		o.pending = nil
	}

	// Update our state if needed.
	if shouldUpdateState {
		if err := o.writeStoreStateUnlocked(); err != nil && o.srv != nil && o.mset != nil && !o.closed {
			s, acc, mset, name := o.srv, o.acc, o.mset, o.name
			s.Warnf("Consumer '%s > %s > %s' error on write store state from check pending: %v", acc, mset.cfg.Name, name, err)
		}
	}
}

// SeqFromReply will extract a sequence number from a reply subject.
func (o *consumer) seqFromReply(reply string) uint64 {
	_, dseq, _ := ackReplyInfo(reply)
	return dseq
}

// StreamSeqFromReply will extract the stream sequence from the reply subject.
func (o *consumer) streamSeqFromReply(reply string) uint64 {
	sseq, _, _ := ackReplyInfo(reply)
	return sseq
}

// Quick parser for positive numbers in ack reply encoding.
func parseAckReplyNum(d string) (n int64) {
	if len(d) == 0 {
		return -1
	}
	for _, dec := range d {
		if dec < asciiZero || dec > asciiNine {
			return -1
		}
		n = n*10 + (int64(dec) - asciiZero)
	}
	return n
}

const expectedNumReplyTokens = 9

// Grab encoded information in the reply subject for a delivered message.
func replyInfo(subject string) (sseq, dseq, dc uint64, ts int64, pending uint64) {
	tsa := [expectedNumReplyTokens]string{}
	start, tokens := 0, tsa[:0]
	for i := 0; i < len(subject); i++ {
		if subject[i] == btsep {
			tokens = append(tokens, subject[start:i])
			start = i + 1
		}
	}
	tokens = append(tokens, subject[start:])
	if len(tokens) != expectedNumReplyTokens || tokens[0] != "$JS" || tokens[1] != "ACK" {
		return 0, 0, 0, 0, 0
	}
	// TODO(dlc) - Should we error if we do not match consumer name?
	// stream is tokens[2], consumer is 3.
	dc = uint64(parseAckReplyNum(tokens[4]))
	sseq, dseq = uint64(parseAckReplyNum(tokens[5])), uint64(parseAckReplyNum(tokens[6]))
	ts = parseAckReplyNum(tokens[7])
	pending = uint64(parseAckReplyNum(tokens[8]))

	return sseq, dseq, dc, ts, pending
}

func ackReplyInfo(subject string) (sseq, dseq, dc uint64) {
	tsa := [expectedNumReplyTokens]string{}
	start, tokens := 0, tsa[:0]
	for i := 0; i < len(subject); i++ {
		if subject[i] == btsep {
			tokens = append(tokens, subject[start:i])
			start = i + 1
		}
	}
	tokens = append(tokens, subject[start:])
	if len(tokens) != expectedNumReplyTokens || tokens[0] != "$JS" || tokens[1] != "ACK" {
		return 0, 0, 0
	}
	dc = uint64(parseAckReplyNum(tokens[4]))
	sseq, dseq = uint64(parseAckReplyNum(tokens[5])), uint64(parseAckReplyNum(tokens[6]))

	return sseq, dseq, dc
}

// NextSeq returns the next delivered sequence number for this consumer.
func (o *consumer) nextSeq() uint64 {
	o.mu.RLock()
	dseq := o.dseq
	o.mu.RUnlock()
	return dseq
}

// Used to hold skip list when deliver policy is last per subject.
type lastSeqSkipList struct {
	resume uint64
	seqs   []uint64
}

// Will create a skip list for us from a store's subjects state.
func createLastSeqSkipList(mss map[string]SimpleState) []uint64 {
	seqs := make([]uint64, 0, len(mss))
	for _, ss := range mss {
		seqs = append(seqs, ss.Last)
	}
	sort.Slice(seqs, func(i, j int) bool { return seqs[i] < seqs[j] })
	return seqs
}

// Let's us know we have a skip list, which is for deliver last per subject and we are just starting.
// Lock should be held.
func (o *consumer) hasSkipListPending() bool {
	return o.lss != nil && len(o.lss.seqs) > 0
}

// Will select the starting sequence.
func (o *consumer) selectStartingSeqNo() {
	if o.mset == nil || o.mset.store == nil {
		o.sseq = 1
	} else {
		var state StreamState
		o.mset.store.FastState(&state)
		if o.cfg.OptStartSeq == 0 {
			if o.cfg.DeliverPolicy == DeliverAll {
				o.sseq = state.FirstSeq
			} else if o.cfg.DeliverPolicy == DeliverLast {
				if o.subjf == nil {
					o.sseq = state.LastSeq
					return
				}
				// If we are partitioned here this will be properly set when we become leader.
				for _, filter := range o.subjf {
					ss := o.mset.store.FilteredState(1, filter.subject)
					filter.nextSeq = ss.Last
					if ss.Last > o.sseq {
						o.sseq = ss.Last
					}
				}
			} else if o.cfg.DeliverPolicy == DeliverLastPerSubject {
				if o.subjf == nil {
					if mss := o.mset.store.SubjectsState(o.cfg.FilterSubject); len(mss) > 0 {
						o.lss = &lastSeqSkipList{
							resume: state.LastSeq,
							seqs:   createLastSeqSkipList(mss),
						}
						o.sseq = o.lss.seqs[0]
					} else {
						// If no mapping info just set to last.
						o.sseq = state.LastSeq
					}
					return
				}
				lss := &lastSeqSkipList{
					resume: state.LastSeq,
				}
				for _, filter := range o.subjf {
					if mss := o.mset.store.SubjectsState(filter.subject); len(mss) > 0 {
						lss.seqs = append(lss.seqs, createLastSeqSkipList(mss)...)
					}
				}
				if len(lss.seqs) == 0 {
					o.sseq = state.LastSeq
				}
				// Sort the skip list
				sort.Slice(lss.seqs, func(i, j int) bool {
					return lss.seqs[j] > lss.seqs[i]
				})
				o.lss = lss
				if len(o.lss.seqs) != 0 {
					o.sseq = o.lss.seqs[0]
				}
			} else if o.cfg.OptStartTime != nil {
				// If we are here we are time based.
				// TODO(dlc) - Once clustered can't rely on this.
				o.sseq = o.mset.store.GetSeqFromTime(*o.cfg.OptStartTime)
			} else {
				// DeliverNew
				o.sseq = state.LastSeq + 1
			}
		} else {
			o.sseq = o.cfg.OptStartSeq
		}

		if state.FirstSeq == 0 {
			o.sseq = 1
			for _, filter := range o.subjf {
				filter.nextSeq = 1
			}
		} else if o.sseq < state.FirstSeq {
			o.sseq = state.FirstSeq
		} else if o.sseq > state.LastSeq {
			o.sseq = state.LastSeq + 1
		}
		for _, filter := range o.subjf {
			if state.FirstSeq == 0 {
				filter.nextSeq = 1
			}
			if filter.nextSeq < state.FirstSeq {
				filter.nextSeq = state.FirstSeq
			}
			if filter.nextSeq > state.LastSeq {
				filter.nextSeq = state.LastSeq + 1
			}
		}
	}
	if o.subjf != nil {
		sort.Slice(o.subjf, func(i, j int) bool {
			return o.subjf[j].nextSeq > o.subjf[i].nextSeq
		})
	}

	// Always set delivery sequence to 1.
	o.dseq = 1
	// Set ack delivery floor to delivery-1
	o.adflr = o.dseq - 1
	// Set ack store floor to store-1
	o.asflr = o.sseq - 1
	// Set our starting sequence state.
	if o.store != nil && o.sseq > 0 {
		o.store.SetStarting(o.sseq - 1)
	}
}

// Test whether a config represents a durable subscriber.
func isDurableConsumer(config *ConsumerConfig) bool {
	return config != nil && config.Durable != _EMPTY_
}

func (o *consumer) isDurable() bool {
	return o.cfg.Durable != _EMPTY_
}

// Are we in push mode, delivery subject, etc.
func (o *consumer) isPushMode() bool {
	return o.cfg.DeliverSubject != _EMPTY_
}

func (o *consumer) isPullMode() bool {
	return o.cfg.DeliverSubject == _EMPTY_
}

// Name returns the name of this consumer.
func (o *consumer) String() string {
	o.mu.RLock()
	n := o.name
	o.mu.RUnlock()
	return n
}

func createConsumerName() string {
	return getHash(nuid.Next())
}

// deleteConsumer will delete the consumer from this stream.
func (mset *stream) deleteConsumer(o *consumer) error {
	return o.delete()
}

func (o *consumer) getStream() *stream {
	o.mu.RLock()
	mset := o.mset
	o.mu.RUnlock()
	return mset
}

func (o *consumer) streamName() string {
	o.mu.RLock()
	mset := o.mset
	o.mu.RUnlock()
	if mset != nil {
		return mset.name()
	}
	return _EMPTY_
}

// Active indicates if this consumer is still active.
func (o *consumer) isActive() bool {
	o.mu.RLock()
	active := o.active && o.mset != nil
	o.mu.RUnlock()
	return active
}

// hasNoLocalInterest return true if we have no local interest.
func (o *consumer) hasNoLocalInterest() bool {
	o.mu.RLock()
	rr := o.acc.sl.Match(o.cfg.DeliverSubject)
	o.mu.RUnlock()
	return len(rr.psubs)+len(rr.qsubs) == 0
}

// This is when the underlying stream has been purged.
// sseq is the new first seq for the stream after purge.
// Lock should be held.
func (o *consumer) purge(sseq uint64, slseq uint64) {
	// Do not update our state unless we know we are the leader.
	if !o.isLeader() {
		return
	}
	// Signals all have been purged for this consumer.
	if sseq == 0 {
		sseq = slseq + 1
	}

	o.mu.Lock()
	// Do not go backwards
	if o.sseq < sseq {
		o.sseq = sseq
	}

	if o.asflr < sseq {
		o.asflr = sseq - 1

		// We need to remove those no longer relevant from pending.
		for seq, p := range o.pending {
			if seq <= o.asflr {
				if p.Sequence > o.adflr {
					o.adflr = p.Sequence
					if o.adflr > o.dseq {
						o.dseq = o.adflr
					}
				}
				delete(o.pending, seq)
				delete(o.rdc, seq)
				// rdq handled below.
			}
		}
	}
	// This means we can reset everything at this point.
	if len(o.pending) == 0 {
		o.pending, o.rdc = nil, nil
	}

	// We need to remove all those being queued for redelivery under o.rdq
	if len(o.rdq) > 0 {
		rdq := o.rdq
		o.rdq, o.rdqi = nil, nil
		for _, sseq := range rdq {
			if sseq >= o.sseq {
				o.addToRedeliverQueue(sseq)
			}
		}
	}
	// Grab some info in case of error below.
	s, acc, mset, name := o.srv, o.acc, o.mset, o.name
	o.mu.Unlock()

	if err := o.writeStoreState(); err != nil && s != nil && mset != nil {
		s.Warnf("Consumer '%s > %s > %s' error on write store state from purge: %v", acc, mset.name(), name, err)
	}
}

func stopAndClearTimer(tp **time.Timer) {
	if *tp == nil {
		return
	}
	// Will get drained in normal course, do not try to
	// drain here.
	(*tp).Stop()
	*tp = nil
}

// Stop will shutdown  the consumer for the associated stream.
func (o *consumer) stop() error {
	return o.stopWithFlags(false, false, true, false)
}

func (o *consumer) deleteWithoutAdvisory() error {
	return o.stopWithFlags(true, false, true, false)
}

// Delete will delete the consumer for the associated stream and send advisories.
func (o *consumer) delete() error {
	return o.stopWithFlags(true, false, true, true)
}

func (o *consumer) stopWithFlags(dflag, sdflag, doSignal, advisory bool) error {
	o.mu.Lock()
	js := o.js

	if o.closed {
		o.mu.Unlock()
		return nil
	}
	o.closed = true

	// Check if we are the leader and are being deleted.
	if dflag && o.isLeader() {
		// If we are clustered and node leader (probable from above), stepdown.
		if node := o.node; node != nil && node.Leader() {
			node.StepDown()
		}
		if advisory {
			o.sendDeleteAdvisoryLocked()
		}
		if o.isPullMode() {
			// Release any pending.
			o.releaseAnyPendingRequests()
		}
	}

	if o.qch != nil {
		close(o.qch)
		o.qch = nil
	}

	a := o.acc
	store := o.store
	mset := o.mset
	o.mset = nil
	o.active = false
	o.unsubscribe(o.ackSub)
	o.unsubscribe(o.reqSub)
	o.unsubscribe(o.fcSub)
	o.ackSub = nil
	o.reqSub = nil
	o.fcSub = nil
	if o.infoSub != nil {
		o.srv.sysUnsubscribe(o.infoSub)
		o.infoSub = nil
	}
	c := o.client
	o.client = nil
	sysc := o.sysc
	o.sysc = nil
	stopAndClearTimer(&o.ptmr)
	stopAndClearTimer(&o.dtmr)
	stopAndClearTimer(&o.gwdtmr)
	delivery := o.cfg.DeliverSubject
	o.waiting = nil
	// Break us out of the readLoop.
	if doSignal {
		o.signalNewMessages()
	}
	n := o.node
	qgroup := o.cfg.DeliverGroup
	o.ackMsgs.unregister()

	// For cleaning up the node assignment.
	var ca *consumerAssignment
	if dflag {
		ca = o.ca
	}
	sigSubs := o.sigSubs
	o.mu.Unlock()

	if c != nil {
		c.closeConnection(ClientClosed)
	}
	if sysc != nil {
		sysc.closeConnection(ClientClosed)
	}

	if delivery != _EMPTY_ {
		a.sl.clearNotification(delivery, qgroup, o.inch)
	}

	var rp RetentionPolicy
	if mset != nil {
		if len(sigSubs) > 0 {
			mset.removeConsumerAsLeader(o)
		}
		mset.mu.Lock()
		mset.removeConsumer(o)
		rp = mset.cfg.Retention
		mset.mu.Unlock()
	}

	// We need to optionally remove all messages since we are interest based retention.
	// We will do this consistently on all replicas. Note that if in clustered mode the
	// non-leader consumers will need to restore state first.
	if dflag && rp == InterestPolicy {
		state := mset.state()
		stop := state.LastSeq
		o.mu.Lock()
		if !o.isLeader() {
			o.readStoredState(stop)
		}
		start := o.asflr
		o.mu.Unlock()
		// Make sure we start at worst with first sequence in the stream.
		if start < state.FirstSeq {
			start = state.FirstSeq
		}

		var rmseqs []uint64
		mset.mu.RLock()
		for seq := start; seq <= stop; seq++ {
			if !mset.checkInterest(seq, o) {
				rmseqs = append(rmseqs, seq)
			}
		}
		mset.mu.RUnlock()

		for _, seq := range rmseqs {
			mset.store.RemoveMsg(seq)
		}
	}

	// Cluster cleanup.
	if n != nil {
		if dflag {
			n.Delete()
		} else {
			// Try to install snapshot on clean exit
			if o.store != nil && n.NeedSnapshot() {
				if snap, err := o.store.EncodedState(); err == nil {
					n.InstallSnapshot(snap)
				}
			}
			n.Stop()
		}
	}

	if ca != nil {
		js.mu.Lock()
		if ca.Group != nil {
			ca.Group.node = nil
		}
		js.mu.Unlock()
	}

	// Clean up our store.
	var err error
	if store != nil {
		if dflag {
			if sdflag {
				err = store.StreamDelete()
			} else {
				err = store.Delete()
			}
		} else {
			err = store.Stop()
		}
	}

	return err
}

// Check that we do not form a cycle by delivering to a delivery subject
// that is part of the interest group.
func deliveryFormsCycle(cfg *StreamConfig, deliverySubject string) bool {
	for _, subject := range cfg.Subjects {
		if subjectIsSubsetMatch(deliverySubject, subject) {
			return true
		}
	}
	return false
}

// switchToEphemeral is called on startup when recovering ephemerals.
func (o *consumer) switchToEphemeral() {
	o.mu.Lock()
	o.cfg.Durable = _EMPTY_
	store, ok := o.store.(*consumerFileStore)
	rr := o.acc.sl.Match(o.cfg.DeliverSubject)
	// Setup dthresh.
	o.updateInactiveThreshold(&o.cfg)
	o.mu.Unlock()

	// Update interest
	o.updateDeliveryInterest(len(rr.psubs)+len(rr.qsubs) > 0)
	// Write out new config
	if ok {
		store.updateConfig(o.cfg)
	}
}

// RequestNextMsgSubject returns the subject to request the next message when in pull or worker mode.
// Returns empty otherwise.
func (o *consumer) requestNextMsgSubject() string {
	return o.nextMsgSubj
}

func (o *consumer) decStreamPending(sseq uint64, subj string) {
	o.mu.Lock()
	// Update our cached num pending only if we think deliverMsg has not done so.
	if sseq >= o.sseq && o.isFilteredMatch(subj) {
		o.npc--
	}

	// Check if this message was pending.
	p, wasPending := o.pending[sseq]
	var rdc uint64 = 1
	if o.rdc != nil {
		rdc = o.rdc[sseq]
	}
	o.mu.Unlock()

	// If it was pending process it like an ack.
	// TODO(dlc) - we could do a term here instead with a reason to generate the advisory.
	if wasPending {
		// We could have lock for stream so do this in a go routine.
		// TODO(dlc) - We should do this with ipq vs naked go routines.
		go o.processTerm(sseq, p.Sequence, rdc)
	}
}

func (o *consumer) account() *Account {
	o.mu.RLock()
	a := o.acc
	o.mu.RUnlock()
	return a
}

// Creates a sublist for consumer.
// All subjects share the same callback.
func (o *consumer) signalSubs() []*subscription {
	o.mu.Lock()
	defer o.mu.Unlock()

	if o.sigSubs != nil {
		return o.sigSubs
	}

	subs := []*subscription{}
	if o.subjf == nil {
		subs = append(subs, &subscription{subject: []byte(fwcs), icb: o.processStreamSignal})
		o.sigSubs = subs
		return subs
	}

	for _, filter := range o.subjf {
		subs = append(subs, &subscription{subject: []byte(filter.subject), icb: o.processStreamSignal})
	}
	o.sigSubs = subs
	return subs
}

// This is what will be called when our parent stream wants to kick us regarding a new message.
// We know that we are the leader and that this subject matches us by how the parent handles registering
// us with the signaling sublist.
// We do need the sequence of the message however and we use the msg as the encoded seq.
func (o *consumer) processStreamSignal(_ *subscription, _ *client, _ *Account, subject, _ string, seqb []byte) {
	var le = binary.LittleEndian
	seq := le.Uint64(seqb)

	o.mu.Lock()
	defer o.mu.Unlock()
	if o.mset == nil {
		return
	}
	if seq > o.npf {
		o.npc++
	}
	if seq < o.sseq {
		return
	}
	if o.isPushMode() && o.active || o.isPullMode() && !o.waiting.isEmpty() {
		o.signalNewMessages()
	}
}

// Used to compare if two multiple filtered subject lists are equal.
func subjectSliceEqual(slice1 []string, slice2 []string) bool {
	if len(slice1) != len(slice2) {
		return false
	}
	set2 := make(map[string]struct{}, len(slice2))
	for _, val := range slice2 {
		set2[val] = struct{}{}
	}
	for _, val := range slice1 {
		if _, ok := set2[val]; !ok {
			return false
		}
	}
	return true
}

// Utility for simpler if conditions in Consumer config checks.
// In future iteration, we can immediately create `o.subjf` and
// use it to validate things.
func gatherSubjectFilters(filter string, filters []string) []string {
	if filter != _EMPTY_ {
		filters = append(filters, filter)
	}
	// list of filters should never contain non-empty filter.
	return filters
}

// Will check if we are running in the monitor already and if not set the appropriate flag.
func (o *consumer) checkInMonitor() bool {
	o.mu.Lock()
	defer o.mu.Unlock()

	if o.inMonitor {
		return true
	}
	o.inMonitor = true
	return false
}

// Clear us being in the monitor routine.
func (o *consumer) clearMonitorRunning() {
	o.mu.Lock()
	defer o.mu.Unlock()
	o.inMonitor = false
}

// Test whether we are in the monitor routine.
func (o *consumer) isMonitorRunning() bool {
	o.mu.Lock()
	defer o.mu.Unlock()
	return o.inMonitor
}<|MERGE_RESOLUTION|>--- conflicted
+++ resolved
@@ -3149,44 +3149,10 @@
 		}
 		o.sseq++
 		return pmsg, 1, err
-
-	}
-
-	// If no filters are specified, optimize to fetch just non-filtered messages.
-	if o.subjf == nil {
-		// Grab next message applicable to us.
-		pmsg := getJSPubMsgFromPool()
-		sm, sseq, err := o.mset.store.LoadNextMsg("", false, o.sseq, &pmsg.StoreMsg)
-
-		if sseq >= o.sseq {
-			o.sseq = sseq + 1
-			if err == ErrStoreEOF {
-				o.updateSkipped(o.sseq)
-			}
-		}
-		if sm == nil {
-			pmsg.returnToPool()
-			return nil, 0, err
-		}
-		return pmsg, 1, err
-	}
-
-<<<<<<< HEAD
-	var lastErr error
-	// if we have filters, iterate over filters and optimize by buffering found messages.
-	for _, filter := range o.subjf {
-		if filter.nextSeq < o.sseq {
-			// o.subjf should always point to the right starting point for reading messages
-			// if anything modified it, make sure our sequence do not start earlier.
-			filter.nextSeq = o.sseq
-		}
-		// if this subject didn't fetch any message before, do it now
-		if filter.pmsg == nil {
-			pmsg := getJSPubMsgFromPool()
-			sm, sseq, err := o.mset.store.LoadNextMsg(filter.subject, filter.hasWildcard, filter.nextSeq, &pmsg.StoreMsg)
-=======
+	}
+
+	// Hold onto this since we release the lock.
 	store := o.mset.store
-	filter, filterWC := o.cfg.FilterSubject, o.filterWC
 
 	// Grab next message applicable to us.
 	// We will unlock here in case lots of contention, e.g. WQ.
@@ -3198,7 +3164,44 @@
 		pmsg, dc = nil, 0
 	}
 	o.mu.Lock()
->>>>>>> 95ed4718
+
+	// If no filters are specified, optimize to fetch just non-filtered messages.
+	if o.subjf == nil {
+		// Grab next message applicable to us.
+		// We will unlock here in case lots of contention, e.g. WQ.
+		o.mu.Unlock()
+		pmsg := getJSPubMsgFromPool()
+		sm, sseq, err := store.LoadNextMsg(_EMPTY_, false, o.sseq, &pmsg.StoreMsg)
+		if sm == nil {
+			pmsg.returnToPool()
+			pmsg, dc = nil, 0
+		}
+		o.mu.Lock()
+		if sseq >= o.sseq {
+			o.sseq = sseq + 1
+			if err == ErrStoreEOF {
+				o.updateSkipped(o.sseq)
+			}
+		}
+		return pmsg, dc, err
+	}
+
+	var lastErr error
+	// if we have filters, iterate over filters and optimize by buffering found messages.
+	for _, filter := range o.subjf {
+		if filter.nextSeq < o.sseq {
+			// o.subjf should always point to the right starting point for reading messages
+			// if anything modified it, make sure our sequence do not start earlier.
+			filter.nextSeq = o.sseq
+		}
+		// if this subject didn't fetch any message before, do it now
+		if filter.pmsg == nil {
+			// We will unlock here in case lots of contention, e.g. WQ.
+			filterSubject, filterWC, nextSeq := filter.subject, filter.hasWildcard, filter.nextSeq
+			o.mu.Unlock()
+			pmsg := getJSPubMsgFromPool()
+			sm, sseq, err := store.LoadNextMsg(filterSubject, filterWC, filter.nextSeq, &pmsg.StoreMsg)
+			o.mu.Lock()
 
 			filter.err = err
 
@@ -3217,8 +3220,7 @@
 
 	}
 
-<<<<<<< HEAD
-	// Don't sosrt the o.subjf if it's only one entry
+	// Don't sort the o.subjf if it's only one entry
 	// Sort uses `reflect` and can noticeably slow down fetching,
 	// even if len == 0 or 1.
 	// TODO(tp): we should have sort based off generics for server
@@ -3250,10 +3252,6 @@
 	}
 
 	return nil, 0, lastErr
-
-=======
-	return pmsg, dc, err
->>>>>>> 95ed4718
 }
 
 // Will check for expiration and lack of interest on waiting requests.
