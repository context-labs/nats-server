--- conflicted
+++ resolved
@@ -1483,24 +1483,13 @@
 	}
 }
 
-<<<<<<< HEAD
-// This test ensures that coalescing into the fixed-size output
-// queues works as expected. When bytes are queued up, they should
-// not overflow a buffer until the capacity is exceeded, at which
-// point a new buffer should be added.
-func TestClientOutboundQueueCoalesce(t *testing.T) {
-=======
 // This test ensures that outbound queues don't cause a run on
 // memory when sending something to lots of clients.
 func TestClientOutboundQueueMemory(t *testing.T) {
->>>>>>> 04908962
 	opts := DefaultOptions()
 	s := RunServer(opts)
 	defer s.Shutdown()
 
-<<<<<<< HEAD
-	nc, err := nats.Connect(fmt.Sprintf("nats://%s:%d", opts.Host, opts.Port))
-=======
 	var before runtime.MemStats
 	var after runtime.MemStats
 
@@ -1525,57 +1514,11 @@
 	runtime.ReadMemStats(&before)
 
 	nc, err := nats.Connect(fmt.Sprintf("nats://%s:%d", opts.Host, opts.Port), nats.InProcessServer(s))
->>>>>>> 04908962
 	if err != nil {
 		t.Fatalf("Error on connect: %v", err)
 	}
 	defer nc.Close()
 
-<<<<<<< HEAD
-	clients := s.GlobalAccount().getClients()
-	if len(clients) != 1 {
-		t.Fatal("Expecting a client to exist")
-	}
-	client := clients[0]
-	client.mu.Lock()
-	defer client.mu.Unlock()
-
-	// First up, queue something small into the queue.
-	client.queueOutbound([]byte{1, 2, 3, 4, 5})
-
-	if len(client.out.nb) != 1 {
-		t.Fatal("Expecting a single queued buffer")
-	}
-	if l := len(client.out.nb[0]); l != 5 {
-		t.Fatalf("Expecting only 5 bytes in the first queued buffer, found %d instead", l)
-	}
-
-	// Then queue up a few more bytes, but not enough
-	// to overflow into the next buffer.
-	client.queueOutbound([]byte{6, 7, 8, 9, 10})
-
-	if len(client.out.nb) != 1 {
-		t.Fatal("Expecting a single queued buffer")
-	}
-	if l := len(client.out.nb[0]); l != 10 {
-		t.Fatalf("Expecting 10 bytes in the first queued buffer, found %d instead", l)
-	}
-
-	// Finally, queue up something that is guaranteed
-	// to overflow.
-	b := nbPoolSmall.Get().(*[nbPoolSizeSmall]byte)[:]
-	b = b[:cap(b)]
-	client.queueOutbound(b)
-	if len(client.out.nb) != 2 {
-		t.Fatal("Expecting buffer to have overflowed")
-	}
-	if l := len(client.out.nb[0]); l != cap(b) {
-		t.Fatalf("Expecting %d bytes in the first queued buffer, found %d instead", cap(b), l)
-	}
-	if l := len(client.out.nb[1]); l != 10 {
-		t.Fatalf("Expecting 10 bytes in the second queued buffer, found %d instead", l)
-	}
-=======
 	var m [48000]byte
 	if err = nc.Publish("test", m[:]); err != nil {
 		t.Fatal(err)
@@ -1603,7 +1546,6 @@
 			t.Fatalf("memory increase was %.1f%% (should be <= 10%%)", inc)
 		}
 	*/
->>>>>>> 04908962
 }
 
 func TestClientTraceRace(t *testing.T) {
