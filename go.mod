--- conflicted
+++ resolved
@@ -3,24 +3,15 @@
 go 1.19
 
 require (
-<<<<<<< HEAD
-	github.com/klauspost/compress v1.16.3
-=======
 	github.com/klauspost/compress v1.16.4
->>>>>>> f84ca24f
 	github.com/minio/highwayhash v1.0.2
 	github.com/nats-io/jwt/v2 v2.4.1
 	github.com/nats-io/nats.go v1.24.0
 	github.com/nats-io/nkeys v0.4.4
 	github.com/nats-io/nuid v1.0.1
 	go.uber.org/automaxprocs v1.5.1
-<<<<<<< HEAD
-	golang.org/x/crypto v0.7.0
-	golang.org/x/sys v0.6.0
-=======
 	golang.org/x/crypto v0.8.0
 	golang.org/x/sys v0.7.0
->>>>>>> f84ca24f
 	golang.org/x/time v0.3.0
 )
 
